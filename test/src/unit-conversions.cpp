--- conflicted
+++ resolved
@@ -48,21 +48,6 @@
     #define JSON_HAS_CPP_14
 #endif
 
-<<<<<<< HEAD
-#ifdef JSON_HAS_CPP_17
-    #if __has_include(<optional>)
-        #include <optional>
-    #elif __has_include(<experimental/optional>)
-        #include <experimental/optional>
-    #endif
-#endif
-
-#if defined(JSON_HAS_CPP_17)
-    #include <string_view>
-#endif
-
-=======
->>>>>>> f78d4560
 TEST_CASE("value conversion")
 {
     SECTION("get an object (explicit)")
