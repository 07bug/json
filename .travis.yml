--- conflicted
+++ resolved
@@ -17,91 +17,6 @@
 matrix:
   include:
 
-<<<<<<< HEAD
-  # Valgrind
-  - os: linux
-    compiler: gcc
-    env:
-      - COMPILER=g++-4.9
-      - CMAKE_OPTIONS=-DJSON_Valgrind=ON
-    addons:
-      apt:
-        sources: ['ubuntu-toolchain-r-test']
-        packages: ['g++-4.9', 'valgrind', 'ninja-build']
-
-  # clang sanitizer
-  - os: linux
-    compiler: clang
-    env:
-      - COMPILER=clang++-7
-      - CMAKE_OPTIONS=-DJSON_Sanitizer=ON
-      - UBSAN_OPTIONS=print_stacktrace=1,suppressions=$(pwd)/test/src/UBSAN.supp
-    addons:
-      apt:
-        sources: ['ubuntu-toolchain-r-test', 'llvm-toolchain-trusty-7']
-        packages: ['g++-6', 'clang-7', 'ninja-build']
-    before_script:
-      - export PATH=$PATH:/usr/lib/llvm-7/bin
-
-  # cppcheck
-  - os: linux
-    compiler: gcc
-    env:
-      - COMPILER=g++-4.9
-      - SPECIAL=cppcheck
-    addons:
-      apt:
-        sources: ['ubuntu-toolchain-r-test']
-        packages: ['g++-4.9', 'cppcheck', 'ninja-build']
-    after_success:
-      - make cppcheck
-
-  # no exceptions
-  - os: linux
-    compiler: gcc
-    env:
-      - COMPILER=g++-4.9
-      - CMAKE_OPTIONS=-DJSON_NoExceptions=ON
-    addons:
-      apt:
-        sources: ['ubuntu-toolchain-r-test']
-        packages: ['g++-4.9', 'ninja-build']
-
-  # check amalgamation
-  - os: linux
-    compiler: gcc
-    env:
-      - COMPILER=g++-4.9
-      - SPECIAL=amalgamation
-      - MULTIPLE_HEADERS=ON
-    addons:
-      apt:
-        sources: ['ubuntu-toolchain-r-test']
-        packages: ['g++-4.9', 'astyle', 'ninja-build']
-    after_success:
-      - make check-amalgamation
-
-  # Coveralls (http://gronlier.fr/blog/2015/01/adding-code-coverage-to-your-c-project/)
-
-  - os: linux
-    compiler: gcc
-    dist: bionic
-    addons:
-      apt:
-        sources: ['ubuntu-toolchain-r-test']
-        packages: ['g++-7', 'ninja-build']
-    before_script:
-      - pip install --user cpp-coveralls
-    after_success:
-      - coveralls --build-root test --include include/nlohmann --gcov 'gcov-7' --gcov-options '\-lp'
-    env:
-      - COMPILER=g++-7
-      - CMAKE_OPTIONS=-DJSON_Coverage=ON
-      - MULTIPLE_HEADERS=ON
-      - BUILD_TYPE=Debug
-
-=======
->>>>>>> 6f551930
   # Coverity (only for branch coverity_scan)
 
   - os: linux
@@ -309,18 +224,13 @@
   # append CXX_STANDARD to CMAKE_OPTIONS if required
   - CMAKE_OPTIONS+=${CXX_STANDARD:+ -DCMAKE_CXX_STANDARD=$CXX_STANDARD -DCMAKE_CXX_STANDARD_REQUIRED=ON}
 
-  # build configuration (Release by default)
-  - CMAKE_OPTIONS+=" -DCMAKE_BUILD_TYPE=${BUILD_TYPE:-Release}"
+  # build configuration
+  - CMAKE_OPTIONS+=" -DCMAKE_BUILD_TYPE=Release"
 
   # compile and execute unit tests
   - mkdir -p build && cd build
-<<<<<<< HEAD
-  - cmake .. ${CMAKE_OPTIONS} -DJSON_MultipleHeaders=${MULTIPLE_HEADERS} -DJSON_ImplicitConversions=${IMPLICIT_CONVERSIONS} -DJSON_BuildTests=On -GNinja && cmake --build .
+  - cmake .. ${CMAKE_OPTIONS} -DJSON_BuildTests=On -GNinja && cmake --build .
   - ctest --timeout 2700 -V -j
-=======
-  - cmake .. ${CMAKE_OPTIONS} -DJSON_BuildTests=On -GNinja && cmake --build . --config Release
-  - ctest -C Release --timeout 2700 -V -j
->>>>>>> 6f551930
   - cd ..
 
   # check if homebrew works (only checks develop branch)   
