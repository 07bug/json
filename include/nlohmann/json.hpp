/*
    __ _____ _____ _____
 __|  |   __|     |   | |  JSON for Modern C++
|  |  |__   |  |  | | | |  version 3.2.0
|_____|_____|_____|_|___|  https://github.com/nlohmann/json

Licensed under the MIT License <http://opensource.org/licenses/MIT>.
SPDX-License-Identifier: MIT
Copyright (c) 2013-2018 Niels Lohmann <http://nlohmann.me>.

Permission is hereby  granted, free of charge, to any  person obtaining a copy
of this software and associated  documentation files (the "Software"), to deal
in the Software  without restriction, including without  limitation the rights
to  use, copy,  modify, merge,  publish, distribute,  sublicense, and/or  sell
copies  of  the Software,  and  to  permit persons  to  whom  the Software  is
furnished to do so, subject to the following conditions:

The above copyright notice and this permission notice shall be included in all
copies or substantial portions of the Software.

THE SOFTWARE  IS PROVIDED "AS  IS", WITHOUT WARRANTY  OF ANY KIND,  EXPRESS OR
IMPLIED,  INCLUDING BUT  NOT  LIMITED TO  THE  WARRANTIES OF  MERCHANTABILITY,
FITNESS FOR  A PARTICULAR PURPOSE AND  NONINFRINGEMENT. IN NO EVENT  SHALL THE
AUTHORS  OR COPYRIGHT  HOLDERS  BE  LIABLE FOR  ANY  CLAIM,  DAMAGES OR  OTHER
LIABILITY, WHETHER IN AN ACTION OF  CONTRACT, TORT OR OTHERWISE, ARISING FROM,
OUT OF OR IN CONNECTION WITH THE SOFTWARE  OR THE USE OR OTHER DEALINGS IN THE
SOFTWARE.
*/

#ifndef NLOHMANN_JSON_HPP
#define NLOHMANN_JSON_HPP

#define NLOHMANN_JSON_VERSION_MAJOR 3
#define NLOHMANN_JSON_VERSION_MINOR 2
#define NLOHMANN_JSON_VERSION_PATCH 0

#include <algorithm> // all_of, find, for_each
#include <cassert> // assert
#include <ciso646> // and, not, or
#include <cstddef> // nullptr_t, ptrdiff_t, size_t
#include <functional> // hash, less
#include <initializer_list> // initializer_list
#include <iosfwd> // istream, ostream
#include <iterator> // iterator_traits, random_access_iterator_tag
#include <numeric> // accumulate
#include <string> // string, stoi, to_string
#include <utility> // declval, forward, move, pair, swap

#include <nlohmann/json_fwd.hpp>
#include <nlohmann/detail/macro_scope.hpp>
#include <nlohmann/detail/meta/cpp_future.hpp>
#include <nlohmann/detail/meta/type_traits.hpp>
#include <nlohmann/detail/exceptions.hpp>
#include <nlohmann/detail/value_t.hpp>
#include <nlohmann/detail/conversions/from_json.hpp>
#include <nlohmann/detail/conversions/to_json.hpp>
#include <nlohmann/detail/input/input_adapters.hpp>
#include <nlohmann/detail/input/lexer.hpp>
#include <nlohmann/detail/input/parser.hpp>
#include <nlohmann/detail/iterators/primitive_iterator.hpp>
#include <nlohmann/detail/iterators/internal_iterator.hpp>
#include <nlohmann/detail/iterators/iter_impl.hpp>
#include <nlohmann/detail/iterators/iteration_proxy.hpp>
#include <nlohmann/detail/iterators/json_reverse_iterator.hpp>
#include <nlohmann/detail/output/output_adapters.hpp>
#include <nlohmann/detail/input/binary_reader.hpp>
#include <nlohmann/detail/output/binary_writer.hpp>
#include <nlohmann/detail/output/serializer.hpp>
#include <nlohmann/detail/json_ref.hpp>
#include <nlohmann/detail/json_pointer.hpp>
#include <nlohmann/adl_serializer.hpp>

/*!
@brief namespace for Niels Lohmann
@see https://github.com/nlohmann
@since version 1.0.0
*/
namespace nlohmann
{

/*!
@brief a class to store JSON values

@tparam ObjectType type for JSON objects (`std::map` by default; will be used
in @ref object_t)
@tparam ArrayType type for JSON arrays (`std::vector` by default; will be used
in @ref array_t)
@tparam StringType type for JSON strings and object keys (`std::string` by
default; will be used in @ref string_t)
@tparam BooleanType type for JSON booleans (`bool` by default; will be used
in @ref boolean_t)
@tparam NumberIntegerType type for JSON integer numbers (`int64_t` by
default; will be used in @ref number_integer_t)
@tparam NumberUnsignedType type for JSON unsigned integer numbers (@c
`uint64_t` by default; will be used in @ref number_unsigned_t)
@tparam NumberFloatType type for JSON floating-point numbers (`double` by
default; will be used in @ref number_float_t)
@tparam AllocatorType type of the allocator to use (`std::allocator` by
default)
@tparam JSONSerializer the serializer to resolve internal calls to `to_json()`
and `from_json()` (@ref adl_serializer by default)

@requirement The class satisfies the following concept requirements:
- Basic
 - [DefaultConstructible](https://en.cppreference.com/w/cpp/named_req/DefaultConstructible):
   JSON values can be default constructed. The result will be a JSON null
   value.
 - [MoveConstructible](https://en.cppreference.com/w/cpp/named_req/MoveConstructible):
   A JSON value can be constructed from an rvalue argument.
 - [CopyConstructible](https://en.cppreference.com/w/cpp/named_req/CopyConstructible):
   A JSON value can be copy-constructed from an lvalue expression.
 - [MoveAssignable](https://en.cppreference.com/w/cpp/named_req/MoveAssignable):
   A JSON value van be assigned from an rvalue argument.
 - [CopyAssignable](https://en.cppreference.com/w/cpp/named_req/CopyAssignable):
   A JSON value can be copy-assigned from an lvalue expression.
 - [Destructible](https://en.cppreference.com/w/cpp/named_req/Destructible):
   JSON values can be destructed.
- Layout
 - [StandardLayoutType](https://en.cppreference.com/w/cpp/named_req/StandardLayoutType):
   JSON values have
   [standard layout](https://en.cppreference.com/w/cpp/language/data_members#Standard_layout):
   All non-static data members are private and standard layout types, the
   class has no virtual functions or (virtual) base classes.
- Library-wide
 - [EqualityComparable](https://en.cppreference.com/w/cpp/named_req/EqualityComparable):
   JSON values can be compared with `==`, see @ref
   operator==(const_reference,const_reference).
 - [LessThanComparable](https://en.cppreference.com/w/cpp/named_req/LessThanComparable):
   JSON values can be compared with `<`, see @ref
   operator<(const_reference,const_reference).
 - [Swappable](https://en.cppreference.com/w/cpp/named_req/Swappable):
   Any JSON lvalue or rvalue of can be swapped with any lvalue or rvalue of
   other compatible types, using unqualified function call @ref swap().
 - [NullablePointer](https://en.cppreference.com/w/cpp/named_req/NullablePointer):
   JSON values can be compared against `std::nullptr_t` objects which are used
   to model the `null` value.
- Container
 - [Container](https://en.cppreference.com/w/cpp/named_req/Container):
   JSON values can be used like STL containers and provide iterator access.
 - [ReversibleContainer](https://en.cppreference.com/w/cpp/named_req/ReversibleContainer);
   JSON values can be used like STL containers and provide reverse iterator
   access.

@invariant The member variables @a m_value and @a m_type have the following
relationship:
- If `m_type == value_t::object`, then `m_value.object != nullptr`.
- If `m_type == value_t::array`, then `m_value.array != nullptr`.
- If `m_type == value_t::string`, then `m_value.string != nullptr`.
The invariants are checked by member function assert_invariant().

@internal
@note ObjectType trick from http://stackoverflow.com/a/9860911
@endinternal

@see [RFC 7159: The JavaScript Object Notation (JSON) Data Interchange
Format](http://rfc7159.net/rfc7159)

@since version 1.0.0

@nosubgrouping
*/
NLOHMANN_BASIC_JSON_TPL_DECLARATION
class basic_json
{
  private:
    template<detail::value_t> friend struct detail::external_constructor;
    friend ::nlohmann::json_pointer<basic_json>;
    friend ::nlohmann::detail::parser<basic_json>;
    friend ::nlohmann::detail::serializer<basic_json>;
    template<typename BasicJsonType>
    friend class ::nlohmann::detail::iter_impl;
    template<typename BasicJsonType, typename CharType>
    friend class ::nlohmann::detail::binary_writer;
    template<typename BasicJsonType, typename SAX>
    friend class ::nlohmann::detail::binary_reader;
    template<typename BasicJsonType>
    friend class ::nlohmann::detail::json_sax_dom_parser;
    template<typename BasicJsonType>
    friend class ::nlohmann::detail::json_sax_dom_callback_parser;

    /// workaround type for MSVC
    using basic_json_t = NLOHMANN_BASIC_JSON_TPL;

    // convenience aliases for types residing in namespace detail;
    using lexer = ::nlohmann::detail::lexer<basic_json>;
    using parser = ::nlohmann::detail::parser<basic_json>;

    using primitive_iterator_t = ::nlohmann::detail::primitive_iterator_t;
    template<typename BasicJsonType>
    using internal_iterator = ::nlohmann::detail::internal_iterator<BasicJsonType>;
    template<typename BasicJsonType>
    using iter_impl = ::nlohmann::detail::iter_impl<BasicJsonType>;
    template<typename Iterator>
    using iteration_proxy = ::nlohmann::detail::iteration_proxy<Iterator>;
    template<typename Base> using json_reverse_iterator = ::nlohmann::detail::json_reverse_iterator<Base>;

    template<typename CharType>
    using output_adapter_t = ::nlohmann::detail::output_adapter_t<CharType>;

    using binary_reader = ::nlohmann::detail::binary_reader<basic_json>;
    template<typename CharType> using binary_writer = ::nlohmann::detail::binary_writer<basic_json, CharType>;

    using serializer = ::nlohmann::detail::serializer<basic_json>;

  public:
    using value_t = detail::value_t;
    /// JSON Pointer, see @ref nlohmann::json_pointer
    using json_pointer = ::nlohmann::json_pointer<basic_json>;
    template<typename T, typename SFINAE>
    using json_serializer = JSONSerializer<T, SFINAE>;
    /// helper type for initializer lists of basic_json values
    using initializer_list_t = std::initializer_list<detail::json_ref<basic_json>>;

    using input_format_t = detail::input_format_t;
    /// SAX interface type, see @ref nlohmann::json_sax
    using json_sax_t = json_sax<basic_json>;

    ////////////////
    // exceptions //
    ////////////////

    /// @name exceptions
    /// Classes to implement user-defined exceptions.
    /// @{

    /// @copydoc detail::exception
    using exception = detail::exception;
    /// @copydoc detail::parse_error
    using parse_error = detail::parse_error;
    /// @copydoc detail::invalid_iterator
    using invalid_iterator = detail::invalid_iterator;
    /// @copydoc detail::type_error
    using type_error = detail::type_error;
    /// @copydoc detail::out_of_range
    using out_of_range = detail::out_of_range;
    /// @copydoc detail::other_error
    using other_error = detail::other_error;

    /// @}


    /////////////////////
    // container types //
    /////////////////////

    /// @name container types
    /// The canonic container types to use @ref basic_json like any other STL
    /// container.
    /// @{

    /// the type of elements in a basic_json container
    using value_type = basic_json;

    /// the type of an element reference
    using reference = value_type&;
    /// the type of an element const reference
    using const_reference = const value_type&;

    /// a type to represent differences between iterators
    using difference_type = std::ptrdiff_t;
    /// a type to represent container sizes
    using size_type = std::size_t;

    /// the allocator type
    using allocator_type = AllocatorType<basic_json>;

    /// the type of an element pointer
    using pointer = typename std::allocator_traits<allocator_type>::pointer;
    /// the type of an element const pointer
    using const_pointer = typename std::allocator_traits<allocator_type>::const_pointer;

    /// an iterator for a basic_json container
    using iterator = iter_impl<basic_json>;
    /// a const iterator for a basic_json container
    using const_iterator = iter_impl<const basic_json>;
    /// a reverse iterator for a basic_json container
    using reverse_iterator = json_reverse_iterator<typename basic_json::iterator>;
    /// a const reverse iterator for a basic_json container
    using const_reverse_iterator = json_reverse_iterator<typename basic_json::const_iterator>;

    /// @}


    /*!
    @brief returns the allocator associated with the container
    */
    static allocator_type get_allocator()
    {
        return allocator_type();
    }

    /*!
    @brief returns version information on the library

    This function returns a JSON object with information about the library,
    including the version number and information on the platform and compiler.

    @return JSON object holding version information
    key         | description
    ----------- | ---------------
    `compiler`  | Information on the used compiler. It is an object with the following keys: `c++` (the used C++ standard), `family` (the compiler family; possible values are `clang`, `icc`, `gcc`, `ilecpp`, `msvc`, `pgcpp`, `sunpro`, and `unknown`), and `version` (the compiler version).
    `copyright` | The copyright line for the library as string.
    `name`      | The name of the library as string.
    `platform`  | The used platform as string. Possible values are `win32`, `linux`, `apple`, `unix`, and `unknown`.
    `url`       | The URL of the project as string.
    `version`   | The version of the library. It is an object with the following keys: `major`, `minor`, and `patch` as defined by [Semantic Versioning](http://semver.org), and `string` (the version string).

    @liveexample{The following code shows an example output of the `meta()`
    function.,meta}

    @exceptionsafety Strong guarantee: if an exception is thrown, there are no
    changes to any JSON value.

    @complexity Constant.

    @since 2.1.0
    */
    static basic_json meta()
    {
        basic_json result;

        result["copyright"] = "(C) 2013-2017 Niels Lohmann";
        result["name"] = "JSON for Modern C++";
        result["url"] = "https://github.com/nlohmann/json";
        result["version"]["string"] =
            std::to_string(NLOHMANN_JSON_VERSION_MAJOR) + "." +
            std::to_string(NLOHMANN_JSON_VERSION_MINOR) + "." +
            std::to_string(NLOHMANN_JSON_VERSION_PATCH);
        result["version"]["major"] = NLOHMANN_JSON_VERSION_MAJOR;
        result["version"]["minor"] = NLOHMANN_JSON_VERSION_MINOR;
        result["version"]["patch"] = NLOHMANN_JSON_VERSION_PATCH;

#ifdef _WIN32
        result["platform"] = "win32";
#elif defined __linux__
        result["platform"] = "linux";
#elif defined __APPLE__
        result["platform"] = "apple";
#elif defined __unix__
        result["platform"] = "unix";
#else
        result["platform"] = "unknown";
#endif

#if defined(__ICC) || defined(__INTEL_COMPILER)
        result["compiler"] = {{"family", "icc"}, {"version", __INTEL_COMPILER}};
#elif defined(__clang__)
        result["compiler"] = {{"family", "clang"}, {"version", __clang_version__}};
#elif defined(__GNUC__) || defined(__GNUG__)
        result["compiler"] = {{"family", "gcc"}, {"version", std::to_string(__GNUC__) + "." + std::to_string(__GNUC_MINOR__) + "." + std::to_string(__GNUC_PATCHLEVEL__)}};
#elif defined(__HP_cc) || defined(__HP_aCC)
        result["compiler"] = "hp"
#elif defined(__IBMCPP__)
        result["compiler"] = {{"family", "ilecpp"}, {"version", __IBMCPP__}};
#elif defined(_MSC_VER)
        result["compiler"] = {{"family", "msvc"}, {"version", _MSC_VER}};
#elif defined(__PGI)
        result["compiler"] = {{"family", "pgcpp"}, {"version", __PGI}};
#elif defined(__SUNPRO_CC)
        result["compiler"] = {{"family", "sunpro"}, {"version", __SUNPRO_CC}};
#else
        result["compiler"] = {{"family", "unknown"}, {"version", "unknown"}};
#endif

#ifdef __cplusplus
        result["compiler"]["c++"] = std::to_string(__cplusplus);
#else
        result["compiler"]["c++"] = "unknown";
#endif
        return result;
    }


    ///////////////////////////
    // JSON value data types //
    ///////////////////////////

    /// @name JSON value data types
    /// The data types to store a JSON value. These types are derived from
    /// the template arguments passed to class @ref basic_json.
    /// @{

#if defined(JSON_HAS_CPP_14)
    // Use transparent comparator if possible, combined with perfect forwarding
    // on find() and count() calls prevents unnecessary string construction.
    using object_comparator_t = std::less<>;
#else
    using object_comparator_t = std::less<StringType>;
#endif

    /*!
    @brief a type for an object

    [RFC 7159](http://rfc7159.net/rfc7159) describes JSON objects as follows:
    > An object is an unordered collection of zero or more name/value pairs,
    > where a name is a string and a value is a string, number, boolean, null,
    > object, or array.

    To store objects in C++, a type is defined by the template parameters
    described below.

    @tparam ObjectType  the container to store objects (e.g., `std::map` or
    `std::unordered_map`)
    @tparam StringType the type of the keys or names (e.g., `std::string`).
    The comparison function `std::less<StringType>` is used to order elements
    inside the container.
    @tparam AllocatorType the allocator to use for objects (e.g.,
    `std::allocator`)

    #### Default type

    With the default values for @a ObjectType (`std::map`), @a StringType
    (`std::string`), and @a AllocatorType (`std::allocator`), the default
    value for @a object_t is:

    @code {.cpp}
    std::map<
      std::string, // key_type
      basic_json, // value_type
      std::less<std::string>, // key_compare
      std::allocator<std::pair<const std::string, basic_json>> // allocator_type
    >
    @endcode

    #### Behavior

    The choice of @a object_t influences the behavior of the JSON class. With
    the default type, objects have the following behavior:

    - When all names are unique, objects will be interoperable in the sense
      that all software implementations receiving that object will agree on
      the name-value mappings.
    - When the names within an object are not unique, it is unspecified which
      one of the values for a given key will be chosen. For instance,
      `{"key": 2, "key": 1}` could be equal to either `{"key": 1}` or
      `{"key": 2}`.
    - Internally, name/value pairs are stored in lexicographical order of the
      names. Objects will also be serialized (see @ref dump) in this order.
      For instance, `{"b": 1, "a": 2}` and `{"a": 2, "b": 1}` will be stored
      and serialized as `{"a": 2, "b": 1}`.
    - When comparing objects, the order of the name/value pairs is irrelevant.
      This makes objects interoperable in the sense that they will not be
      affected by these differences. For instance, `{"b": 1, "a": 2}` and
      `{"a": 2, "b": 1}` will be treated as equal.

    #### Limits

    [RFC 7159](http://rfc7159.net/rfc7159) specifies:
    > An implementation may set limits on the maximum depth of nesting.

    In this class, the object's limit of nesting is not explicitly constrained.
    However, a maximum depth of nesting may be introduced by the compiler or
    runtime environment. A theoretical limit can be queried by calling the
    @ref max_size function of a JSON object.

    #### Storage

    Objects are stored as pointers in a @ref basic_json type. That is, for any
    access to object values, a pointer of type `object_t*` must be
    dereferenced.

    @sa @ref array_t -- type for an array value

    @since version 1.0.0

    @note The order name/value pairs are added to the object is *not*
    preserved by the library. Therefore, iterating an object may return
    name/value pairs in a different order than they were originally stored. In
    fact, keys will be traversed in alphabetical order as `std::map` with
    `std::less` is used by default. Please note this behavior conforms to [RFC
    7159](http://rfc7159.net/rfc7159), because any order implements the
    specified "unordered" nature of JSON objects.
    */
    using object_t = ObjectType<StringType,
          basic_json,
          object_comparator_t,
          AllocatorType<std::pair<const StringType,
          basic_json>>>;

    /*!
    @brief a type for an array

    [RFC 7159](http://rfc7159.net/rfc7159) describes JSON arrays as follows:
    > An array is an ordered sequence of zero or more values.

    To store objects in C++, a type is defined by the template parameters
    explained below.

    @tparam ArrayType  container type to store arrays (e.g., `std::vector` or
    `std::list`)
    @tparam AllocatorType allocator to use for arrays (e.g., `std::allocator`)

    #### Default type

    With the default values for @a ArrayType (`std::vector`) and @a
    AllocatorType (`std::allocator`), the default value for @a array_t is:

    @code {.cpp}
    std::vector<
      basic_json, // value_type
      std::allocator<basic_json> // allocator_type
    >
    @endcode

    #### Limits

    [RFC 7159](http://rfc7159.net/rfc7159) specifies:
    > An implementation may set limits on the maximum depth of nesting.

    In this class, the array's limit of nesting is not explicitly constrained.
    However, a maximum depth of nesting may be introduced by the compiler or
    runtime environment. A theoretical limit can be queried by calling the
    @ref max_size function of a JSON array.

    #### Storage

    Arrays are stored as pointers in a @ref basic_json type. That is, for any
    access to array values, a pointer of type `array_t*` must be dereferenced.

    @sa @ref object_t -- type for an object value

    @since version 1.0.0
    */
    using array_t = ArrayType<basic_json, AllocatorType<basic_json>>;

    /*!
    @brief a type for a string

    [RFC 7159](http://rfc7159.net/rfc7159) describes JSON strings as follows:
    > A string is a sequence of zero or more Unicode characters.

    To store objects in C++, a type is defined by the template parameter
    described below. Unicode values are split by the JSON class into
    byte-sized characters during deserialization.

    @tparam StringType  the container to store strings (e.g., `std::string`).
    Note this container is used for keys/names in objects, see @ref object_t.

    #### Default type

    With the default values for @a StringType (`std::string`), the default
    value for @a string_t is:

    @code {.cpp}
    std::string
    @endcode

    #### Encoding

    Strings are stored in UTF-8 encoding. Therefore, functions like
    `std::string::size()` or `std::string::length()` return the number of
    bytes in the string rather than the number of characters or glyphs.

    #### String comparison

    [RFC 7159](http://rfc7159.net/rfc7159) states:
    > Software implementations are typically required to test names of object
    > members for equality. Implementations that transform the textual
    > representation into sequences of Unicode code units and then perform the
    > comparison numerically, code unit by code unit, are interoperable in the
    > sense that implementations will agree in all cases on equality or
    > inequality of two strings. For example, implementations that compare
    > strings with escaped characters unconverted may incorrectly find that
    > `"a\\b"` and `"a\u005Cb"` are not equal.

    This implementation is interoperable as it does compare strings code unit
    by code unit.

    #### Storage

    String values are stored as pointers in a @ref basic_json type. That is,
    for any access to string values, a pointer of type `string_t*` must be
    dereferenced.

    @since version 1.0.0
    */
    using string_t = StringType;

    /*!
    @brief a type for a boolean

    [RFC 7159](http://rfc7159.net/rfc7159) implicitly describes a boolean as a
    type which differentiates the two literals `true` and `false`.

    To store objects in C++, a type is defined by the template parameter @a
    BooleanType which chooses the type to use.

    #### Default type

    With the default values for @a BooleanType (`bool`), the default value for
    @a boolean_t is:

    @code {.cpp}
    bool
    @endcode

    #### Storage

    Boolean values are stored directly inside a @ref basic_json type.

    @since version 1.0.0
    */
    using boolean_t = BooleanType;

    /*!
    @brief a type for a number (integer)

    [RFC 7159](http://rfc7159.net/rfc7159) describes numbers as follows:
    > The representation of numbers is similar to that used in most
    > programming languages. A number is represented in base 10 using decimal
    > digits. It contains an integer component that may be prefixed with an
    > optional minus sign, which may be followed by a fraction part and/or an
    > exponent part. Leading zeros are not allowed. (...) Numeric values that
    > cannot be represented in the grammar below (such as Infinity and NaN)
    > are not permitted.

    This description includes both integer and floating-point numbers.
    However, C++ allows more precise storage if it is known whether the number
    is a signed integer, an unsigned integer or a floating-point number.
    Therefore, three different types, @ref number_integer_t, @ref
    number_unsigned_t and @ref number_float_t are used.

    To store integer numbers in C++, a type is defined by the template
    parameter @a NumberIntegerType which chooses the type to use.

    #### Default type

    With the default values for @a NumberIntegerType (`int64_t`), the default
    value for @a number_integer_t is:

    @code {.cpp}
    int64_t
    @endcode

    #### Default behavior

    - The restrictions about leading zeros is not enforced in C++. Instead,
      leading zeros in integer literals lead to an interpretation as octal
      number. Internally, the value will be stored as decimal number. For
      instance, the C++ integer literal `010` will be serialized to `8`.
      During deserialization, leading zeros yield an error.
    - Not-a-number (NaN) values will be serialized to `null`.

    #### Limits

    [RFC 7159](http://rfc7159.net/rfc7159) specifies:
    > An implementation may set limits on the range and precision of numbers.

    When the default type is used, the maximal integer number that can be
    stored is `9223372036854775807` (INT64_MAX) and the minimal integer number
    that can be stored is `-9223372036854775808` (INT64_MIN). Integer numbers
    that are out of range will yield over/underflow when used in a
    constructor. During deserialization, too large or small integer numbers
    will be automatically be stored as @ref number_unsigned_t or @ref
    number_float_t.

    [RFC 7159](http://rfc7159.net/rfc7159) further states:
    > Note that when such software is used, numbers that are integers and are
    > in the range \f$[-2^{53}+1, 2^{53}-1]\f$ are interoperable in the sense
    > that implementations will agree exactly on their numeric values.

    As this range is a subrange of the exactly supported range [INT64_MIN,
    INT64_MAX], this class's integer type is interoperable.

    #### Storage

    Integer number values are stored directly inside a @ref basic_json type.

    @sa @ref number_float_t -- type for number values (floating-point)

    @sa @ref number_unsigned_t -- type for number values (unsigned integer)

    @since version 1.0.0
    */
    using number_integer_t = NumberIntegerType;

    /*!
    @brief a type for a number (unsigned)

    [RFC 7159](http://rfc7159.net/rfc7159) describes numbers as follows:
    > The representation of numbers is similar to that used in most
    > programming languages. A number is represented in base 10 using decimal
    > digits. It contains an integer component that may be prefixed with an
    > optional minus sign, which may be followed by a fraction part and/or an
    > exponent part. Leading zeros are not allowed. (...) Numeric values that
    > cannot be represented in the grammar below (such as Infinity and NaN)
    > are not permitted.

    This description includes both integer and floating-point numbers.
    However, C++ allows more precise storage if it is known whether the number
    is a signed integer, an unsigned integer or a floating-point number.
    Therefore, three different types, @ref number_integer_t, @ref
    number_unsigned_t and @ref number_float_t are used.

    To store unsigned integer numbers in C++, a type is defined by the
    template parameter @a NumberUnsignedType which chooses the type to use.

    #### Default type

    With the default values for @a NumberUnsignedType (`uint64_t`), the
    default value for @a number_unsigned_t is:

    @code {.cpp}
    uint64_t
    @endcode

    #### Default behavior

    - The restrictions about leading zeros is not enforced in C++. Instead,
      leading zeros in integer literals lead to an interpretation as octal
      number. Internally, the value will be stored as decimal number. For
      instance, the C++ integer literal `010` will be serialized to `8`.
      During deserialization, leading zeros yield an error.
    - Not-a-number (NaN) values will be serialized to `null`.

    #### Limits

    [RFC 7159](http://rfc7159.net/rfc7159) specifies:
    > An implementation may set limits on the range and precision of numbers.

    When the default type is used, the maximal integer number that can be
    stored is `18446744073709551615` (UINT64_MAX) and the minimal integer
    number that can be stored is `0`. Integer numbers that are out of range
    will yield over/underflow when used in a constructor. During
    deserialization, too large or small integer numbers will be automatically
    be stored as @ref number_integer_t or @ref number_float_t.

    [RFC 7159](http://rfc7159.net/rfc7159) further states:
    > Note that when such software is used, numbers that are integers and are
    > in the range \f$[-2^{53}+1, 2^{53}-1]\f$ are interoperable in the sense
    > that implementations will agree exactly on their numeric values.

    As this range is a subrange (when considered in conjunction with the
    number_integer_t type) of the exactly supported range [0, UINT64_MAX],
    this class's integer type is interoperable.

    #### Storage

    Integer number values are stored directly inside a @ref basic_json type.

    @sa @ref number_float_t -- type for number values (floating-point)
    @sa @ref number_integer_t -- type for number values (integer)

    @since version 2.0.0
    */
    using number_unsigned_t = NumberUnsignedType;

    /*!
    @brief a type for a number (floating-point)

    [RFC 7159](http://rfc7159.net/rfc7159) describes numbers as follows:
    > The representation of numbers is similar to that used in most
    > programming languages. A number is represented in base 10 using decimal
    > digits. It contains an integer component that may be prefixed with an
    > optional minus sign, which may be followed by a fraction part and/or an
    > exponent part. Leading zeros are not allowed. (...) Numeric values that
    > cannot be represented in the grammar below (such as Infinity and NaN)
    > are not permitted.

    This description includes both integer and floating-point numbers.
    However, C++ allows more precise storage if it is known whether the number
    is a signed integer, an unsigned integer or a floating-point number.
    Therefore, three different types, @ref number_integer_t, @ref
    number_unsigned_t and @ref number_float_t are used.

    To store floating-point numbers in C++, a type is defined by the template
    parameter @a NumberFloatType which chooses the type to use.

    #### Default type

    With the default values for @a NumberFloatType (`double`), the default
    value for @a number_float_t is:

    @code {.cpp}
    double
    @endcode

    #### Default behavior

    - The restrictions about leading zeros is not enforced in C++. Instead,
      leading zeros in floating-point literals will be ignored. Internally,
      the value will be stored as decimal number. For instance, the C++
      floating-point literal `01.2` will be serialized to `1.2`. During
      deserialization, leading zeros yield an error.
    - Not-a-number (NaN) values will be serialized to `null`.

    #### Limits

    [RFC 7159](http://rfc7159.net/rfc7159) states:
    > This specification allows implementations to set limits on the range and
    > precision of numbers accepted. Since software that implements IEEE
    > 754-2008 binary64 (double precision) numbers is generally available and
    > widely used, good interoperability can be achieved by implementations
    > that expect no more precision or range than these provide, in the sense
    > that implementations will approximate JSON numbers within the expected
    > precision.

    This implementation does exactly follow this approach, as it uses double
    precision floating-point numbers. Note values smaller than
    `-1.79769313486232e+308` and values greater than `1.79769313486232e+308`
    will be stored as NaN internally and be serialized to `null`.

    #### Storage

    Floating-point number values are stored directly inside a @ref basic_json
    type.

    @sa @ref number_integer_t -- type for number values (integer)

    @sa @ref number_unsigned_t -- type for number values (unsigned integer)

    @since version 1.0.0
    */
    using number_float_t = NumberFloatType;

    /// @}

  private:

    /// helper for exception-safe object creation
    template<typename T, typename... Args>
    static T* create(Args&& ... args)
    {
        AllocatorType<T> alloc;
        using AllocatorTraits = std::allocator_traits<AllocatorType<T>>;

        auto deleter = [&](T * object)
        {
            AllocatorTraits::deallocate(alloc, object, 1);
        };
        std::unique_ptr<T, decltype(deleter)> object(AllocatorTraits::allocate(alloc, 1), deleter);
        AllocatorTraits::construct(alloc, object.get(), std::forward<Args>(args)...);
        assert(object != nullptr);
        return object.release();
    }

    ////////////////////////
    // JSON value storage //
    ////////////////////////

    /*!
    @brief a JSON value

    The actual storage for a JSON value of the @ref basic_json class. This
    union combines the different storage types for the JSON value types
    defined in @ref value_t.

    JSON type | value_t type    | used type
    --------- | --------------- | ------------------------
    object    | object          | pointer to @ref object_t
    array     | array           | pointer to @ref array_t
    string    | string          | pointer to @ref string_t
    boolean   | boolean         | @ref boolean_t
    number    | number_integer  | @ref number_integer_t
    number    | number_unsigned | @ref number_unsigned_t
    number    | number_float    | @ref number_float_t
    null      | null            | *no value is stored*

    @note Variable-length types (objects, arrays, and strings) are stored as
    pointers. The size of the union should not exceed 64 bits if the default
    value types are used.

    @since version 1.0.0
    */
    union json_value
    {
        /// object (stored with pointer to save storage)
        object_t* object;
        /// array (stored with pointer to save storage)
        array_t* array;
        /// string (stored with pointer to save storage)
        string_t* string;
        /// boolean
        boolean_t boolean;
        /// number (integer)
        number_integer_t number_integer;
        /// number (unsigned integer)
        number_unsigned_t number_unsigned;
        /// number (floating-point)
        number_float_t number_float;

        /// default constructor (for null values)
        json_value() = default;
        /// constructor for booleans
        json_value(boolean_t v) noexcept : boolean(v) {}
        /// constructor for numbers (integer)
        json_value(number_integer_t v) noexcept : number_integer(v) {}
        /// constructor for numbers (unsigned)
        json_value(number_unsigned_t v) noexcept : number_unsigned(v) {}
        /// constructor for numbers (floating-point)
        json_value(number_float_t v) noexcept : number_float(v) {}
        /// constructor for empty values of a given type
        json_value(value_t t)
        {
            switch (t)
            {
                case value_t::object:
                {
                    object = create<object_t>();
                    break;
                }

                case value_t::array:
                {
                    array = create<array_t>();
                    break;
                }

                case value_t::string:
                {
                    string = create<string_t>("");
                    break;
                }

                case value_t::boolean:
                {
                    boolean = boolean_t(false);
                    break;
                }

                case value_t::number_integer:
                {
                    number_integer = number_integer_t(0);
                    break;
                }

                case value_t::number_unsigned:
                {
                    number_unsigned = number_unsigned_t(0);
                    break;
                }

                case value_t::number_float:
                {
                    number_float = number_float_t(0.0);
                    break;
                }

                case value_t::null:
                {
                    object = nullptr;  // silence warning, see #821
                    break;
                }

                default:
                {
                    object = nullptr;  // silence warning, see #821
                    if (JSON_UNLIKELY(t == value_t::null))
                    {
                        JSON_THROW(other_error::create(500, "961c151d2e87f2686a955a9be24d316f1362bf21 3.2.0")); // LCOV_EXCL_LINE
                    }
                    break;
                }
            }
        }

        /// constructor for strings
        json_value(const string_t& value)
        {
            string = create<string_t>(value);
        }

        /// constructor for rvalue strings
        json_value(string_t&& value)
        {
            string = create<string_t>(std::move(value));
        }

        /// constructor for objects
        json_value(const object_t& value)
        {
            object = create<object_t>(value);
        }

        /// constructor for rvalue objects
        json_value(object_t&& value)
        {
            object = create<object_t>(std::move(value));
        }

        /// constructor for arrays
        json_value(const array_t& value)
        {
            array = create<array_t>(value);
        }

        /// constructor for rvalue arrays
        json_value(array_t&& value)
        {
            array = create<array_t>(std::move(value));
        }

        void destroy(value_t t) noexcept
        {
            switch (t)
            {
                case value_t::object:
                {
                    AllocatorType<object_t> alloc;
                    std::allocator_traits<decltype(alloc)>::destroy(alloc, object);
                    std::allocator_traits<decltype(alloc)>::deallocate(alloc, object, 1);
                    break;
                }

                case value_t::array:
                {
                    AllocatorType<array_t> alloc;
                    std::allocator_traits<decltype(alloc)>::destroy(alloc, array);
                    std::allocator_traits<decltype(alloc)>::deallocate(alloc, array, 1);
                    break;
                }

                case value_t::string:
                {
                    AllocatorType<string_t> alloc;
                    std::allocator_traits<decltype(alloc)>::destroy(alloc, string);
                    std::allocator_traits<decltype(alloc)>::deallocate(alloc, string, 1);
                    break;
                }

                default:
                {
                    break;
                }
            }
        }
    };

    /*!
    @brief checks the class invariants

    This function asserts the class invariants. It needs to be called at the
    end of every constructor to make sure that created objects respect the
    invariant. Furthermore, it has to be called each time the type of a JSON
    value is changed, because the invariant expresses a relationship between
    @a m_type and @a m_value.
    */
    void assert_invariant() const noexcept
    {
        assert(m_type != value_t::object or m_value.object != nullptr);
        assert(m_type != value_t::array or m_value.array != nullptr);
        assert(m_type != value_t::string or m_value.string != nullptr);
    }

  public:
    //////////////////////////
    // JSON parser callback //
    //////////////////////////

    /*!
    @brief parser event types

    The parser callback distinguishes the following events:
    - `object_start`: the parser read `{` and started to process a JSON object
    - `key`: the parser read a key of a value in an object
    - `object_end`: the parser read `}` and finished processing a JSON object
    - `array_start`: the parser read `[` and started to process a JSON array
    - `array_end`: the parser read `]` and finished processing a JSON array
    - `value`: the parser finished reading a JSON value

    @image html callback_events.png "Example when certain parse events are triggered"

    @sa @ref parser_callback_t for more information and examples
    */
    using parse_event_t = typename parser::parse_event_t;

    /*!
    @brief per-element parser callback type

    With a parser callback function, the result of parsing a JSON text can be
    influenced. When passed to @ref parse, it is called on certain events
    (passed as @ref parse_event_t via parameter @a event) with a set recursion
    depth @a depth and context JSON value @a parsed. The return value of the
    callback function is a boolean indicating whether the element that emitted
    the callback shall be kept or not.

    We distinguish six scenarios (determined by the event type) in which the
    callback function can be called. The following table describes the values
    of the parameters @a depth, @a event, and @a parsed.

    parameter @a event | description | parameter @a depth | parameter @a parsed
    ------------------ | ----------- | ------------------ | -------------------
    parse_event_t::object_start | the parser read `{` and started to process a JSON object | depth of the parent of the JSON object | a JSON value with type discarded
    parse_event_t::key | the parser read a key of a value in an object | depth of the currently parsed JSON object | a JSON string containing the key
    parse_event_t::object_end | the parser read `}` and finished processing a JSON object | depth of the parent of the JSON object | the parsed JSON object
    parse_event_t::array_start | the parser read `[` and started to process a JSON array | depth of the parent of the JSON array | a JSON value with type discarded
    parse_event_t::array_end | the parser read `]` and finished processing a JSON array | depth of the parent of the JSON array | the parsed JSON array
    parse_event_t::value | the parser finished reading a JSON value | depth of the value | the parsed JSON value

    @image html callback_events.png "Example when certain parse events are triggered"

    Discarding a value (i.e., returning `false`) has different effects
    depending on the context in which function was called:

    - Discarded values in structured types are skipped. That is, the parser
      will behave as if the discarded value was never read.
    - In case a value outside a structured type is skipped, it is replaced
      with `null`. This case happens if the top-level element is skipped.

    @param[in] depth  the depth of the recursion during parsing

    @param[in] event  an event of type parse_event_t indicating the context in
    the callback function has been called

    @param[in,out] parsed  the current intermediate parse result; note that
    writing to this value has no effect for parse_event_t::key events

    @return Whether the JSON value which called the function during parsing
    should be kept (`true`) or not (`false`). In the latter case, it is either
    skipped completely or replaced by an empty discarded object.

    @sa @ref parse for examples

    @since version 1.0.0
    */
    using parser_callback_t = typename parser::parser_callback_t;

    //////////////////
    // constructors //
    //////////////////

    /// @name constructors and destructors
    /// Constructors of class @ref basic_json, copy/move constructor, copy
    /// assignment, static functions creating objects, and the destructor.
    /// @{

    /*!
    @brief create an empty value with a given type

    Create an empty JSON value with a given type. The value will be default
    initialized with an empty value which depends on the type:

    Value type  | initial value
    ----------- | -------------
    null        | `null`
    boolean     | `false`
    string      | `""`
    number      | `0`
    object      | `{}`
    array       | `[]`

    @param[in] v  the type of the value to create

    @complexity Constant.

    @exceptionsafety Strong guarantee: if an exception is thrown, there are no
    changes to any JSON value.

    @liveexample{The following code shows the constructor for different @ref
    value_t values,basic_json__value_t}

    @sa @ref clear() -- restores the postcondition of this constructor

    @since version 1.0.0
    */
    basic_json(const value_t v)
        : m_type(v), m_value(v)
    {
        assert_invariant();
    }

    /*!
    @brief create a null object

    Create a `null` JSON value. It either takes a null pointer as parameter
    (explicitly creating `null`) or no parameter (implicitly creating `null`).
    The passed null pointer itself is not read -- it is only used to choose
    the right constructor.

    @complexity Constant.

    @exceptionsafety No-throw guarantee: this constructor never throws
    exceptions.

    @liveexample{The following code shows the constructor with and without a
    null pointer parameter.,basic_json__nullptr_t}

    @since version 1.0.0
    */
    basic_json(std::nullptr_t = nullptr) noexcept
        : basic_json(value_t::null)
    {
        assert_invariant();
    }

    /*!
    @brief create a JSON value

    This is a "catch all" constructor for all compatible JSON types; that is,
    types for which a `to_json()` method exists. The constructor forwards the
    parameter @a val to that method (to `json_serializer<U>::to_json` method
    with `U = uncvref_t<CompatibleType>`, to be exact).

    Template type @a CompatibleType includes, but is not limited to, the
    following types:
    - **arrays**: @ref array_t and all kinds of compatible containers such as
      `std::vector`, `std::deque`, `std::list`, `std::forward_list`,
      `std::array`, `std::valarray`, `std::set`, `std::unordered_set`,
      `std::multiset`, and `std::unordered_multiset` with a `value_type` from
      which a @ref basic_json value can be constructed.
    - **objects**: @ref object_t and all kinds of compatible associative
      containers such as `std::map`, `std::unordered_map`, `std::multimap`,
      and `std::unordered_multimap` with a `key_type` compatible to
      @ref string_t and a `value_type` from which a @ref basic_json value can
      be constructed.
    - **strings**: @ref string_t, string literals, and all compatible string
      containers can be used.
    - **numbers**: @ref number_integer_t, @ref number_unsigned_t,
      @ref number_float_t, and all convertible number types such as `int`,
      `size_t`, `int64_t`, `float` or `double` can be used.
    - **boolean**: @ref boolean_t / `bool` can be used.

    See the examples below.

    @tparam CompatibleType a type such that:
    - @a CompatibleType is not derived from `std::istream`,
    - @a CompatibleType is not @ref basic_json (to avoid hijacking copy/move
         constructors),
    - @a CompatibleType is not a different @ref basic_json type (i.e. with different template arguments)
    - @a CompatibleType is not a @ref basic_json nested type (e.g.,
         @ref json_pointer, @ref iterator, etc ...)
    - @ref @ref json_serializer<U> has a
         `to_json(basic_json_t&, CompatibleType&&)` method

    @tparam U = `uncvref_t<CompatibleType>`

    @param[in] val the value to be forwarded to the respective constructor

    @complexity Usually linear in the size of the passed @a val, also
                depending on the implementation of the called `to_json()`
                method.

    @exceptionsafety Depends on the called constructor. For types directly
    supported by the library (i.e., all types for which no `to_json()` function
    was provided), strong guarantee holds: if an exception is thrown, there are
    no changes to any JSON value.

    @liveexample{The following code shows the constructor with several
    compatible types.,basic_json__CompatibleType}

    @since version 2.1.0
    */
    template <typename CompatibleType,
              typename U = detail::uncvref_t<CompatibleType>,
              detail::enable_if_t<
                  not detail::is_basic_json<U>::value and detail::is_compatible_type<basic_json_t, U>::value, int> = 0>
    basic_json(CompatibleType && val) noexcept(noexcept(
                JSONSerializer<U>::to_json(std::declval<basic_json_t&>(),
                                           std::forward<CompatibleType>(val))))
    {
        JSONSerializer<U>::to_json(*this, std::forward<CompatibleType>(val));
        assert_invariant();
    }

    /*!
    @brief create a JSON value from an existing one

    This is a constructor for existing @ref basic_json types.
    It does not hijack copy/move constructors, since the parameter has different
    template arguments than the current ones.

    The constructor tries to convert the internal @ref m_value of the parameter.

    @tparam BasicJsonType a type such that:
    - @a BasicJsonType is a @ref basic_json type.
    - @a BasicJsonType has different template arguments than @ref basic_json_t.

    @param[in] val the @ref basic_json value to be converted.

    @complexity Usually linear in the size of the passed @a val, also
                depending on the implementation of the called `to_json()`
                method.

    @exceptionsafety Depends on the called constructor. For types directly
    supported by the library (i.e., all types for which no `to_json()` function
    was provided), strong guarantee holds: if an exception is thrown, there are
    no changes to any JSON value.

    @since version 3.2.0
    */
    template <typename BasicJsonType,
              detail::enable_if_t<
                  detail::is_basic_json<BasicJsonType>::value and not std::is_same<basic_json, BasicJsonType>::value, int> = 0>
    basic_json(const BasicJsonType& val)
    {
        using other_boolean_t = typename BasicJsonType::boolean_t;
        using other_number_float_t = typename BasicJsonType::number_float_t;
        using other_number_integer_t = typename BasicJsonType::number_integer_t;
        using other_number_unsigned_t = typename BasicJsonType::number_unsigned_t;
        using other_string_t = typename BasicJsonType::string_t;
        using other_object_t = typename BasicJsonType::object_t;
        using other_array_t = typename BasicJsonType::array_t;

        switch (val.type())
        {
            case value_t::boolean:
                JSONSerializer<other_boolean_t>::to_json(*this, val.template get<other_boolean_t>());
                break;
            case value_t::number_float:
                JSONSerializer<other_number_float_t>::to_json(*this, val.template get<other_number_float_t>());
                break;
            case value_t::number_integer:
                JSONSerializer<other_number_integer_t>::to_json(*this, val.template get<other_number_integer_t>());
                break;
            case value_t::number_unsigned:
                JSONSerializer<other_number_unsigned_t>::to_json(*this, val.template get<other_number_unsigned_t>());
                break;
            case value_t::string:
                JSONSerializer<other_string_t>::to_json(*this, val.template get_ref<const other_string_t&>());
                break;
            case value_t::object:
                JSONSerializer<other_object_t>::to_json(*this, val.template get_ref<const other_object_t&>());
                break;
            case value_t::array:
                JSONSerializer<other_array_t>::to_json(*this, val.template get_ref<const other_array_t&>());
                break;
            case value_t::null:
                *this = nullptr;
                break;
            case value_t::discarded:
                m_type = value_t::discarded;
                break;
        }
        assert_invariant();
    }

    /*!
    @brief create a container (array or object) from an initializer list

    Creates a JSON value of type array or object from the passed initializer
    list @a init. In case @a type_deduction is `true` (default), the type of
    the JSON value to be created is deducted from the initializer list @a init
    according to the following rules:

    1. If the list is empty, an empty JSON object value `{}` is created.
    2. If the list consists of pairs whose first element is a string, a JSON
       object value is created where the first elements of the pairs are
       treated as keys and the second elements are as values.
    3. In all other cases, an array is created.

    The rules aim to create the best fit between a C++ initializer list and
    JSON values. The rationale is as follows:

    1. The empty initializer list is written as `{}` which is exactly an empty
       JSON object.
    2. C++ has no way of describing mapped types other than to list a list of
       pairs. As JSON requires that keys must be of type string, rule 2 is the
       weakest constraint one can pose on initializer lists to interpret them
       as an object.
    3. In all other cases, the initializer list could not be interpreted as
       JSON object type, so interpreting it as JSON array type is safe.

    With the rules described above, the following JSON values cannot be
    expressed by an initializer list:

    - the empty array (`[]`): use @ref array(initializer_list_t)
      with an empty initializer list in this case
    - arrays whose elements satisfy rule 2: use @ref
      array(initializer_list_t) with the same initializer list
      in this case

    @note When used without parentheses around an empty initializer list, @ref
    basic_json() is called instead of this function, yielding the JSON null
    value.

    @param[in] init  initializer list with JSON values

    @param[in] type_deduction internal parameter; when set to `true`, the type
    of the JSON value is deducted from the initializer list @a init; when set
    to `false`, the type provided via @a manual_type is forced. This mode is
    used by the functions @ref array(initializer_list_t) and
    @ref object(initializer_list_t).

    @param[in] manual_type internal parameter; when @a type_deduction is set
    to `false`, the created JSON value will use the provided type (only @ref
    value_t::array and @ref value_t::object are valid); when @a type_deduction
    is set to `true`, this parameter has no effect

    @throw type_error.301 if @a type_deduction is `false`, @a manual_type is
    `value_t::object`, but @a init contains an element which is not a pair
    whose first element is a string. In this case, the constructor could not
    create an object. If @a type_deduction would have be `true`, an array
    would have been created. See @ref object(initializer_list_t)
    for an example.

    @complexity Linear in the size of the initializer list @a init.

    @exceptionsafety Strong guarantee: if an exception is thrown, there are no
    changes to any JSON value.

    @liveexample{The example below shows how JSON values are created from
    initializer lists.,basic_json__list_init_t}

    @sa @ref array(initializer_list_t) -- create a JSON array
    value from an initializer list
    @sa @ref object(initializer_list_t) -- create a JSON object
    value from an initializer list

    @since version 1.0.0
    */
    basic_json(initializer_list_t init,
               bool type_deduction = true,
               value_t manual_type = value_t::array)
    {
        // check if each element is an array with two elements whose first
        // element is a string
        bool is_an_object = std::all_of(init.begin(), init.end(),
                                        [](const detail::json_ref<basic_json>& element_ref)
        {
            return (element_ref->is_array() and element_ref->size() == 2 and (*element_ref)[0].is_string());
        });

        // adjust type if type deduction is not wanted
        if (not type_deduction)
        {
            // if array is wanted, do not create an object though possible
            if (manual_type == value_t::array)
            {
                is_an_object = false;
            }

            // if object is wanted but impossible, throw an exception
            if (JSON_UNLIKELY(manual_type == value_t::object and not is_an_object))
            {
                JSON_THROW(type_error::create(301, "cannot create object from initializer list"));
            }
        }

        if (is_an_object)
        {
            // the initializer list is a list of pairs -> create object
            m_type = value_t::object;
            m_value = value_t::object;

            std::for_each(init.begin(), init.end(), [this](const detail::json_ref<basic_json>& element_ref)
            {
                auto element = element_ref.moved_or_copied();
                m_value.object->emplace(
                    std::move(*((*element.m_value.array)[0].m_value.string)),
                    std::move((*element.m_value.array)[1]));
            });
        }
        else
        {
            // the initializer list describes an array -> create array
            m_type = value_t::array;
            m_value.array = create<array_t>(init.begin(), init.end());
        }

        assert_invariant();
    }

    /*!
    @brief explicitly create an array from an initializer list

    Creates a JSON array value from a given initializer list. That is, given a
    list of values `a, b, c`, creates the JSON value `[a, b, c]`. If the
    initializer list is empty, the empty array `[]` is created.

    @note This function is only needed to express two edge cases that cannot
    be realized with the initializer list constructor (@ref
    basic_json(initializer_list_t, bool, value_t)). These cases
    are:
    1. creating an array whose elements are all pairs whose first element is a
    string -- in this case, the initializer list constructor would create an
    object, taking the first elements as keys
    2. creating an empty array -- passing the empty initializer list to the
    initializer list constructor yields an empty object

    @param[in] init  initializer list with JSON values to create an array from
    (optional)

    @return JSON array value

    @complexity Linear in the size of @a init.

    @exceptionsafety Strong guarantee: if an exception is thrown, there are no
    changes to any JSON value.

    @liveexample{The following code shows an example for the `array`
    function.,array}

    @sa @ref basic_json(initializer_list_t, bool, value_t) --
    create a JSON value from an initializer list
    @sa @ref object(initializer_list_t) -- create a JSON object
    value from an initializer list

    @since version 1.0.0
    */
    static basic_json array(initializer_list_t init = {})
    {
        return basic_json(init, false, value_t::array);
    }

    /*!
    @brief explicitly create an object from an initializer list

    Creates a JSON object value from a given initializer list. The initializer
    lists elements must be pairs, and their first elements must be strings. If
    the initializer list is empty, the empty object `{}` is created.

    @note This function is only added for symmetry reasons. In contrast to the
    related function @ref array(initializer_list_t), there are
    no cases which can only be expressed by this function. That is, any
    initializer list @a init can also be passed to the initializer list
    constructor @ref basic_json(initializer_list_t, bool, value_t).

    @param[in] init  initializer list to create an object from (optional)

    @return JSON object value

    @throw type_error.301 if @a init is not a list of pairs whose first
    elements are strings. In this case, no object can be created. When such a
    value is passed to @ref basic_json(initializer_list_t, bool, value_t),
    an array would have been created from the passed initializer list @a init.
    See example below.

    @complexity Linear in the size of @a init.

    @exceptionsafety Strong guarantee: if an exception is thrown, there are no
    changes to any JSON value.

    @liveexample{The following code shows an example for the `object`
    function.,object}

    @sa @ref basic_json(initializer_list_t, bool, value_t) --
    create a JSON value from an initializer list
    @sa @ref array(initializer_list_t) -- create a JSON array
    value from an initializer list

    @since version 1.0.0
    */
    static basic_json object(initializer_list_t init = {})
    {
        return basic_json(init, false, value_t::object);
    }

    /*!
    @brief construct an array with count copies of given value

    Constructs a JSON array value by creating @a cnt copies of a passed value.
    In case @a cnt is `0`, an empty array is created.

    @param[in] cnt  the number of JSON copies of @a val to create
    @param[in] val  the JSON value to copy

    @post `std::distance(begin(),end()) == cnt` holds.

    @complexity Linear in @a cnt.

    @exceptionsafety Strong guarantee: if an exception is thrown, there are no
    changes to any JSON value.

    @liveexample{The following code shows examples for the @ref
    basic_json(size_type\, const basic_json&)
    constructor.,basic_json__size_type_basic_json}

    @since version 1.0.0
    */
    basic_json(size_type cnt, const basic_json& val)
        : m_type(value_t::array)
    {
        m_value.array = create<array_t>(cnt, val);
        assert_invariant();
    }

    /*!
    @brief construct a JSON container given an iterator range

    Constructs the JSON value with the contents of the range `[first, last)`.
    The semantics depends on the different types a JSON value can have:
    - In case of a null type, invalid_iterator.206 is thrown.
    - In case of other primitive types (number, boolean, or string), @a first
      must be `begin()` and @a last must be `end()`. In this case, the value is
      copied. Otherwise, invalid_iterator.204 is thrown.
    - In case of structured types (array, object), the constructor behaves as
      similar versions for `std::vector` or `std::map`; that is, a JSON array
      or object is constructed from the values in the range.

    @tparam InputIT an input iterator type (@ref iterator or @ref
    const_iterator)

    @param[in] first begin of the range to copy from (included)
    @param[in] last end of the range to copy from (excluded)

    @pre Iterators @a first and @a last must be initialized. **This
         precondition is enforced with an assertion (see warning).** If
         assertions are switched off, a violation of this precondition yields
         undefined behavior.

    @pre Range `[first, last)` is valid. Usually, this precondition cannot be
         checked efficiently. Only certain edge cases are detected; see the
         description of the exceptions below. A violation of this precondition
         yields undefined behavior.

    @warning A precondition is enforced with a runtime assertion that will
             result in calling `std::abort` if this precondition is not met.
             Assertions can be disabled by defining `NDEBUG` at compile time.
             See https://en.cppreference.com/w/cpp/error/assert for more
             information.

    @throw invalid_iterator.201 if iterators @a first and @a last are not
    compatible (i.e., do not belong to the same JSON value). In this case,
    the range `[first, last)` is undefined.
    @throw invalid_iterator.204 if iterators @a first and @a last belong to a
    primitive type (number, boolean, or string), but @a first does not point
    to the first element any more. In this case, the range `[first, last)` is
    undefined. See example code below.
    @throw invalid_iterator.206 if iterators @a first and @a last belong to a
    null value. In this case, the range `[first, last)` is undefined.

    @complexity Linear in distance between @a first and @a last.

    @exceptionsafety Strong guarantee: if an exception is thrown, there are no
    changes to any JSON value.

    @liveexample{The example below shows several ways to create JSON values by
    specifying a subrange with iterators.,basic_json__InputIt_InputIt}

    @since version 1.0.0
    */
    template<class InputIT, typename std::enable_if<
                 std::is_same<InputIT, typename basic_json_t::iterator>::value or
                 std::is_same<InputIT, typename basic_json_t::const_iterator>::value, int>::type = 0>
    basic_json(InputIT first, InputIT last)
    {
        assert(first.m_object != nullptr);
        assert(last.m_object != nullptr);

        // make sure iterator fits the current value
        if (JSON_UNLIKELY(first.m_object != last.m_object))
        {
            JSON_THROW(invalid_iterator::create(201, "iterators are not compatible"));
        }

        // copy type from first iterator
        m_type = first.m_object->m_type;

        // check if iterator range is complete for primitive values
        switch (m_type)
        {
            case value_t::boolean:
            case value_t::number_float:
            case value_t::number_integer:
            case value_t::number_unsigned:
            case value_t::string:
            {
                if (JSON_UNLIKELY(not first.m_it.primitive_iterator.is_begin()
                                  or not last.m_it.primitive_iterator.is_end()))
                {
                    JSON_THROW(invalid_iterator::create(204, "iterators out of range"));
                }
                break;
            }

            default:
                break;
        }

        switch (m_type)
        {
            case value_t::number_integer:
            {
                m_value.number_integer = first.m_object->m_value.number_integer;
                break;
            }

            case value_t::number_unsigned:
            {
                m_value.number_unsigned = first.m_object->m_value.number_unsigned;
                break;
            }

            case value_t::number_float:
            {
                m_value.number_float = first.m_object->m_value.number_float;
                break;
            }

            case value_t::boolean:
            {
                m_value.boolean = first.m_object->m_value.boolean;
                break;
            }

            case value_t::string:
            {
                m_value = *first.m_object->m_value.string;
                break;
            }

            case value_t::object:
            {
                m_value.object = create<object_t>(first.m_it.object_iterator,
                                                  last.m_it.object_iterator);
                break;
            }

            case value_t::array:
            {
                m_value.array = create<array_t>(first.m_it.array_iterator,
                                                last.m_it.array_iterator);
                break;
            }

            default:
                JSON_THROW(invalid_iterator::create(206, "cannot construct with iterators from " +
                                                    std::string(first.m_object->type_name())));
        }

        assert_invariant();
    }


    ///////////////////////////////////////
    // other constructors and destructor //
    ///////////////////////////////////////

    /// @private
    basic_json(const detail::json_ref<basic_json>& ref)
        : basic_json(ref.moved_or_copied())
    {}

    /*!
    @brief copy constructor

    Creates a copy of a given JSON value.

    @param[in] other  the JSON value to copy

    @post `*this == other`

    @complexity Linear in the size of @a other.

    @exceptionsafety Strong guarantee: if an exception is thrown, there are no
    changes to any JSON value.

    @requirement This function helps `basic_json` satisfying the
    [Container](https://en.cppreference.com/w/cpp/named_req/Container)
    requirements:
    - The complexity is linear.
    - As postcondition, it holds: `other == basic_json(other)`.

    @liveexample{The following code shows an example for the copy
    constructor.,basic_json__basic_json}

    @since version 1.0.0
    */
    basic_json(const basic_json& other)
        : m_type(other.m_type)
    {
        // check of passed value is valid
        other.assert_invariant();

        switch (m_type)
        {
            case value_t::object:
            {
                m_value = *other.m_value.object;
                break;
            }

            case value_t::array:
            {
                m_value = *other.m_value.array;
                break;
            }

            case value_t::string:
            {
                m_value = *other.m_value.string;
                break;
            }

            case value_t::boolean:
            {
                m_value = other.m_value.boolean;
                break;
            }

            case value_t::number_integer:
            {
                m_value = other.m_value.number_integer;
                break;
            }

            case value_t::number_unsigned:
            {
                m_value = other.m_value.number_unsigned;
                break;
            }

            case value_t::number_float:
            {
                m_value = other.m_value.number_float;
                break;
            }

            default:
                break;
        }

        assert_invariant();
    }

    /*!
    @brief move constructor

    Move constructor. Constructs a JSON value with the contents of the given
    value @a other using move semantics. It "steals" the resources from @a
    other and leaves it as JSON null value.

    @param[in,out] other  value to move to this object

    @post `*this` has the same value as @a other before the call.
    @post @a other is a JSON null value.

    @complexity Constant.

    @exceptionsafety No-throw guarantee: this constructor never throws
    exceptions.

    @requirement This function helps `basic_json` satisfying the
    [MoveConstructible](https://en.cppreference.com/w/cpp/named_req/MoveConstructible)
    requirements.

    @liveexample{The code below shows the move constructor explicitly called
    via std::move.,basic_json__moveconstructor}

    @since version 1.0.0
    */
    basic_json(basic_json&& other) noexcept
        : m_type(std::move(other.m_type)),
          m_value(std::move(other.m_value))
    {
        // check that passed value is valid
        other.assert_invariant();

        // invalidate payload
        other.m_type = value_t::null;
        other.m_value = {};

        assert_invariant();
    }

    /*!
    @brief copy assignment

    Copy assignment operator. Copies a JSON value via the "copy and swap"
    strategy: It is expressed in terms of the copy constructor, destructor,
    and the `swap()` member function.

    @param[in] other  value to copy from

    @complexity Linear.

    @requirement This function helps `basic_json` satisfying the
    [Container](https://en.cppreference.com/w/cpp/named_req/Container)
    requirements:
    - The complexity is linear.

    @liveexample{The code below shows and example for the copy assignment. It
    creates a copy of value `a` which is then swapped with `b`. Finally\, the
    copy of `a` (which is the null value after the swap) is
    destroyed.,basic_json__copyassignment}

    @since version 1.0.0
    */
    reference& operator=(basic_json other) noexcept (
        std::is_nothrow_move_constructible<value_t>::value and
        std::is_nothrow_move_assignable<value_t>::value and
        std::is_nothrow_move_constructible<json_value>::value and
        std::is_nothrow_move_assignable<json_value>::value
    )
    {
        // check that passed value is valid
        other.assert_invariant();

        using std::swap;
        swap(m_type, other.m_type);
        swap(m_value, other.m_value);

        assert_invariant();
        return *this;
    }

    /*!
    @brief destructor

    Destroys the JSON value and frees all allocated memory.

    @complexity Linear.

    @requirement This function helps `basic_json` satisfying the
    [Container](https://en.cppreference.com/w/cpp/named_req/Container)
    requirements:
    - The complexity is linear.
    - All stored elements are destroyed and all memory is freed.

    @since version 1.0.0
    */
    ~basic_json() noexcept
    {
        assert_invariant();
        m_value.destroy(m_type);
    }

    /// @}

  public:
    ///////////////////////
    // object inspection //
    ///////////////////////

    /// @name object inspection
    /// Functions to inspect the type of a JSON value.
    /// @{

    /*!
    @brief serialization

    Serialization function for JSON values. The function tries to mimic
    Python's `json.dumps()` function, and currently supports its @a indent
    and @a ensure_ascii parameters.

    @param[in] indent If indent is nonnegative, then array elements and object
    members will be pretty-printed with that indent level. An indent level of
    `0` will only insert newlines. `-1` (the default) selects the most compact
    representation.
    @param[in] indent_char The character to use for indentation if @a indent is
    greater than `0`. The default is ` ` (space).
    @param[in] ensure_ascii If @a ensure_ascii is true, all non-ASCII characters
    in the output are escaped with `\uXXXX` sequences, and the result consists
    of ASCII characters only.

    @return string containing the serialization of the JSON value

    @throw type_error.316 if a string stored inside the JSON value is not
                          UTF-8 encoded

    @complexity Linear.

    @exceptionsafety Strong guarantee: if an exception is thrown, there are no
    changes in the JSON value.

    @liveexample{The following example shows the effect of different @a indent\,
    @a indent_char\, and @a ensure_ascii parameters to the result of the
    serialization.,dump}

    @see https://docs.python.org/2/library/json.html#json.dump

    @since version 1.0.0; indentation character @a indent_char, option
           @a ensure_ascii and exceptions added in version 3.0.0
    */
    string_t dump(const int indent = -1, const char indent_char = ' ',
                  const bool ensure_ascii = false) const
    {
        string_t result;
        serializer s(detail::output_adapter<char, string_t>(result), indent_char);

        if (indent >= 0)
        {
            s.dump(*this, true, ensure_ascii, static_cast<unsigned int>(indent));
        }
        else
        {
            s.dump(*this, false, ensure_ascii, 0);
        }

        return result;
    }

    /*!
    @brief return the type of the JSON value (explicit)

    Return the type of the JSON value as a value from the @ref value_t
    enumeration.

    @return the type of the JSON value
            Value type                | return value
            ------------------------- | -------------------------
            null                      | value_t::null
            boolean                   | value_t::boolean
            string                    | value_t::string
            number (integer)          | value_t::number_integer
            number (unsigned integer) | value_t::number_unsigned
            number (floating-point)   | value_t::number_float
            object                    | value_t::object
            array                     | value_t::array
            discarded                 | value_t::discarded

    @complexity Constant.

    @exceptionsafety No-throw guarantee: this member function never throws
    exceptions.

    @liveexample{The following code exemplifies `type()` for all JSON
    types.,type}

    @sa @ref operator value_t() -- return the type of the JSON value (implicit)
    @sa @ref type_name() -- return the type as string

    @since version 1.0.0
    */
    constexpr value_t type() const noexcept
    {
        return m_type;
    }

    /*!
    @brief return whether type is primitive

    This function returns true if and only if the JSON type is primitive
    (string, number, boolean, or null).

    @return `true` if type is primitive (string, number, boolean, or null),
    `false` otherwise.

    @complexity Constant.

    @exceptionsafety No-throw guarantee: this member function never throws
    exceptions.

    @liveexample{The following code exemplifies `is_primitive()` for all JSON
    types.,is_primitive}

    @sa @ref is_structured() -- returns whether JSON value is structured
    @sa @ref is_null() -- returns whether JSON value is `null`
    @sa @ref is_string() -- returns whether JSON value is a string
    @sa @ref is_boolean() -- returns whether JSON value is a boolean
    @sa @ref is_number() -- returns whether JSON value is a number

    @since version 1.0.0
    */
    constexpr bool is_primitive() const noexcept
    {
        return is_null() or is_string() or is_boolean() or is_number();
    }

    /*!
    @brief return whether type is structured

    This function returns true if and only if the JSON type is structured
    (array or object).

    @return `true` if type is structured (array or object), `false` otherwise.

    @complexity Constant.

    @exceptionsafety No-throw guarantee: this member function never throws
    exceptions.

    @liveexample{The following code exemplifies `is_structured()` for all JSON
    types.,is_structured}

    @sa @ref is_primitive() -- returns whether value is primitive
    @sa @ref is_array() -- returns whether value is an array
    @sa @ref is_object() -- returns whether value is an object

    @since version 1.0.0
    */
    constexpr bool is_structured() const noexcept
    {
        return is_array() or is_object();
    }

    /*!
    @brief return whether value is null

    This function returns true if and only if the JSON value is null.

    @return `true` if type is null, `false` otherwise.

    @complexity Constant.

    @exceptionsafety No-throw guarantee: this member function never throws
    exceptions.

    @liveexample{The following code exemplifies `is_null()` for all JSON
    types.,is_null}

    @since version 1.0.0
    */
    constexpr bool is_null() const noexcept
    {
        return (m_type == value_t::null);
    }

    /*!
    @brief return whether value is a boolean

    This function returns true if and only if the JSON value is a boolean.

    @return `true` if type is boolean, `false` otherwise.

    @complexity Constant.

    @exceptionsafety No-throw guarantee: this member function never throws
    exceptions.

    @liveexample{The following code exemplifies `is_boolean()` for all JSON
    types.,is_boolean}

    @since version 1.0.0
    */
    constexpr bool is_boolean() const noexcept
    {
        return (m_type == value_t::boolean);
    }

    /*!
    @brief return whether value is a number

    This function returns true if and only if the JSON value is a number. This
    includes both integer (signed and unsigned) and floating-point values.

    @return `true` if type is number (regardless whether integer, unsigned
    integer or floating-type), `false` otherwise.

    @complexity Constant.

    @exceptionsafety No-throw guarantee: this member function never throws
    exceptions.

    @liveexample{The following code exemplifies `is_number()` for all JSON
    types.,is_number}

    @sa @ref is_number_integer() -- check if value is an integer or unsigned
    integer number
    @sa @ref is_number_unsigned() -- check if value is an unsigned integer
    number
    @sa @ref is_number_float() -- check if value is a floating-point number

    @since version 1.0.0
    */
    constexpr bool is_number() const noexcept
    {
        return is_number_integer() or is_number_float();
    }

    /*!
    @brief return whether value is an integer number

    This function returns true if and only if the JSON value is a signed or
    unsigned integer number. This excludes floating-point values.

    @return `true` if type is an integer or unsigned integer number, `false`
    otherwise.

    @complexity Constant.

    @exceptionsafety No-throw guarantee: this member function never throws
    exceptions.

    @liveexample{The following code exemplifies `is_number_integer()` for all
    JSON types.,is_number_integer}

    @sa @ref is_number() -- check if value is a number
    @sa @ref is_number_unsigned() -- check if value is an unsigned integer
    number
    @sa @ref is_number_float() -- check if value is a floating-point number

    @since version 1.0.0
    */
    constexpr bool is_number_integer() const noexcept
    {
        return (m_type == value_t::number_integer or m_type == value_t::number_unsigned);
    }

    /*!
    @brief return whether value is an unsigned integer number

    This function returns true if and only if the JSON value is an unsigned
    integer number. This excludes floating-point and signed integer values.

    @return `true` if type is an unsigned integer number, `false` otherwise.

    @complexity Constant.

    @exceptionsafety No-throw guarantee: this member function never throws
    exceptions.

    @liveexample{The following code exemplifies `is_number_unsigned()` for all
    JSON types.,is_number_unsigned}

    @sa @ref is_number() -- check if value is a number
    @sa @ref is_number_integer() -- check if value is an integer or unsigned
    integer number
    @sa @ref is_number_float() -- check if value is a floating-point number

    @since version 2.0.0
    */
    constexpr bool is_number_unsigned() const noexcept
    {
        return (m_type == value_t::number_unsigned);
    }

    /*!
    @brief return whether value is a floating-point number

    This function returns true if and only if the JSON value is a
    floating-point number. This excludes signed and unsigned integer values.

    @return `true` if type is a floating-point number, `false` otherwise.

    @complexity Constant.

    @exceptionsafety No-throw guarantee: this member function never throws
    exceptions.

    @liveexample{The following code exemplifies `is_number_float()` for all
    JSON types.,is_number_float}

    @sa @ref is_number() -- check if value is number
    @sa @ref is_number_integer() -- check if value is an integer number
    @sa @ref is_number_unsigned() -- check if value is an unsigned integer
    number

    @since version 1.0.0
    */
    constexpr bool is_number_float() const noexcept
    {
        return (m_type == value_t::number_float);
    }

    /*!
    @brief return whether value is an object

    This function returns true if and only if the JSON value is an object.

    @return `true` if type is object, `false` otherwise.

    @complexity Constant.

    @exceptionsafety No-throw guarantee: this member function never throws
    exceptions.

    @liveexample{The following code exemplifies `is_object()` for all JSON
    types.,is_object}

    @since version 1.0.0
    */
    constexpr bool is_object() const noexcept
    {
        return (m_type == value_t::object);
    }

    /*!
    @brief return whether value is an array

    This function returns true if and only if the JSON value is an array.

    @return `true` if type is array, `false` otherwise.

    @complexity Constant.

    @exceptionsafety No-throw guarantee: this member function never throws
    exceptions.

    @liveexample{The following code exemplifies `is_array()` for all JSON
    types.,is_array}

    @since version 1.0.0
    */
    constexpr bool is_array() const noexcept
    {
        return (m_type == value_t::array);
    }

    /*!
    @brief return whether value is a string

    This function returns true if and only if the JSON value is a string.

    @return `true` if type is string, `false` otherwise.

    @complexity Constant.

    @exceptionsafety No-throw guarantee: this member function never throws
    exceptions.

    @liveexample{The following code exemplifies `is_string()` for all JSON
    types.,is_string}

    @since version 1.0.0
    */
    constexpr bool is_string() const noexcept
    {
        return (m_type == value_t::string);
    }

    /*!
    @brief return whether value is discarded

    This function returns true if and only if the JSON value was discarded
    during parsing with a callback function (see @ref parser_callback_t).

    @note This function will always be `false` for JSON values after parsing.
    That is, discarded values can only occur during parsing, but will be
    removed when inside a structured value or replaced by null in other cases.

    @return `true` if type is discarded, `false` otherwise.

    @complexity Constant.

    @exceptionsafety No-throw guarantee: this member function never throws
    exceptions.

    @liveexample{The following code exemplifies `is_discarded()` for all JSON
    types.,is_discarded}

    @since version 1.0.0
    */
    constexpr bool is_discarded() const noexcept
    {
        return (m_type == value_t::discarded);
    }

    /*!
    @brief return the type of the JSON value (implicit)

    Implicitly return the type of the JSON value as a value from the @ref
    value_t enumeration.

    @return the type of the JSON value

    @complexity Constant.

    @exceptionsafety No-throw guarantee: this member function never throws
    exceptions.

    @liveexample{The following code exemplifies the @ref value_t operator for
    all JSON types.,operator__value_t}

    @sa @ref type() -- return the type of the JSON value (explicit)
    @sa @ref type_name() -- return the type as string

    @since version 1.0.0
    */
    constexpr operator value_t() const noexcept
    {
        return m_type;
    }

    /// @}

  private:
    //////////////////
    // value access //
    //////////////////

    /// get a boolean (explicit)
    boolean_t get_impl(boolean_t* /*unused*/) const
    {
        if (JSON_LIKELY(is_boolean()))
        {
            return m_value.boolean;
        }

        JSON_THROW(type_error::create(302, "type must be boolean, but is " + std::string(type_name())));
    }

    /// get a pointer to the value (object)
    object_t* get_impl_ptr(object_t* /*unused*/) noexcept
    {
        return is_object() ? m_value.object : nullptr;
    }

    /// get a pointer to the value (object)
    constexpr const object_t* get_impl_ptr(const object_t* /*unused*/) const noexcept
    {
        return is_object() ? m_value.object : nullptr;
    }

    /// get a pointer to the value (array)
    array_t* get_impl_ptr(array_t* /*unused*/) noexcept
    {
        return is_array() ? m_value.array : nullptr;
    }

    /// get a pointer to the value (array)
    constexpr const array_t* get_impl_ptr(const array_t* /*unused*/) const noexcept
    {
        return is_array() ? m_value.array : nullptr;
    }

    /// get a pointer to the value (string)
    string_t* get_impl_ptr(string_t* /*unused*/) noexcept
    {
        return is_string() ? m_value.string : nullptr;
    }

    /// get a pointer to the value (string)
    constexpr const string_t* get_impl_ptr(const string_t* /*unused*/) const noexcept
    {
        return is_string() ? m_value.string : nullptr;
    }

    /// get a pointer to the value (boolean)
    boolean_t* get_impl_ptr(boolean_t* /*unused*/) noexcept
    {
        return is_boolean() ? &m_value.boolean : nullptr;
    }

    /// get a pointer to the value (boolean)
    constexpr const boolean_t* get_impl_ptr(const boolean_t* /*unused*/) const noexcept
    {
        return is_boolean() ? &m_value.boolean : nullptr;
    }

    /// get a pointer to the value (integer number)
    number_integer_t* get_impl_ptr(number_integer_t* /*unused*/) noexcept
    {
        return is_number_integer() ? &m_value.number_integer : nullptr;
    }

    /// get a pointer to the value (integer number)
    constexpr const number_integer_t* get_impl_ptr(const number_integer_t* /*unused*/) const noexcept
    {
        return is_number_integer() ? &m_value.number_integer : nullptr;
    }

    /// get a pointer to the value (unsigned number)
    number_unsigned_t* get_impl_ptr(number_unsigned_t* /*unused*/) noexcept
    {
        return is_number_unsigned() ? &m_value.number_unsigned : nullptr;
    }

    /// get a pointer to the value (unsigned number)
    constexpr const number_unsigned_t* get_impl_ptr(const number_unsigned_t* /*unused*/) const noexcept
    {
        return is_number_unsigned() ? &m_value.number_unsigned : nullptr;
    }

    /// get a pointer to the value (floating-point number)
    number_float_t* get_impl_ptr(number_float_t* /*unused*/) noexcept
    {
        return is_number_float() ? &m_value.number_float : nullptr;
    }

    /// get a pointer to the value (floating-point number)
    constexpr const number_float_t* get_impl_ptr(const number_float_t* /*unused*/) const noexcept
    {
        return is_number_float() ? &m_value.number_float : nullptr;
    }

    /*!
    @brief helper function to implement get_ref()

    This function helps to implement get_ref() without code duplication for
    const and non-const overloads

    @tparam ThisType will be deduced as `basic_json` or `const basic_json`

    @throw type_error.303 if ReferenceType does not match underlying value
    type of the current JSON
    */
    template<typename ReferenceType, typename ThisType>
    static ReferenceType get_ref_impl(ThisType& obj)
    {
        // delegate the call to get_ptr<>()
        auto ptr = obj.template get_ptr<typename std::add_pointer<ReferenceType>::type>();

        if (JSON_LIKELY(ptr != nullptr))
        {
            return *ptr;
        }

        JSON_THROW(type_error::create(303, "incompatible ReferenceType for get_ref, actual type is " + std::string(obj.type_name())));
    }

  public:
    /// @name value access
    /// Direct access to the stored value of a JSON value.
    /// @{

    /*!
    @brief get special-case overload

    This overloads avoids a lot of template boilerplate, it can be seen as the
    identity method

    @tparam BasicJsonType == @ref basic_json

    @return a copy of *this

    @complexity Constant.

    @since version 2.1.0
    */
    template<typename BasicJsonType, detail::enable_if_t<
                 std::is_same<typename std::remove_const<BasicJsonType>::type, basic_json_t>::value,
                 int> = 0>
    basic_json get() const
    {
        return *this;
    }

    /*!
    @brief get special-case overload

    This overloads converts the current @ref basic_json in a different
    @ref basic_json type

    @tparam BasicJsonType == @ref basic_json

    @return a copy of *this, converted into @tparam BasicJsonType

    @complexity Depending on the implementation of the called `from_json()`
                method.

    @since version 3.2.0
    */
    template<typename BasicJsonType, detail::enable_if_t<
                 not std::is_same<BasicJsonType, basic_json>::value and
                 detail::is_basic_json<BasicJsonType>::value, int> = 0>
    BasicJsonType get() const
    {
        return *this;
    }

    /*!
    @brief get a value (explicit)

    Explicit type conversion between the JSON value and a compatible value
    which is [CopyConstructible](https://en.cppreference.com/w/cpp/named_req/CopyConstructible)
    and [DefaultConstructible](https://en.cppreference.com/w/cpp/named_req/DefaultConstructible).
    The value is converted by calling the @ref json_serializer<ValueType>
    `from_json()` method.

    The function is equivalent to executing
    @code {.cpp}
    ValueType ret;
    JSONSerializer<ValueType>::from_json(*this, ret);
    return ret;
    @endcode

    This overloads is chosen if:
    - @a ValueType is not @ref basic_json,
    - @ref json_serializer<ValueType> has a `from_json()` method of the form
      `void from_json(const basic_json&, ValueType&)`, and
    - @ref json_serializer<ValueType> does not have a `from_json()` method of
      the form `ValueType from_json(const basic_json&)`

    @tparam ValueTypeCV the provided value type
    @tparam ValueType the returned value type

    @return copy of the JSON value, converted to @a ValueType

    @throw what @ref json_serializer<ValueType> `from_json()` method throws

    @liveexample{The example below shows several conversions from JSON values
    to other types. There a few things to note: (1) Floating-point numbers can
    be converted to integers\, (2) A JSON array can be converted to a standard
    `std::vector<short>`\, (3) A JSON object can be converted to C++
    associative containers such as `std::unordered_map<std::string\,
    json>`.,get__ValueType_const}

    @since version 2.1.0
    */
    template<typename ValueTypeCV, typename ValueType = detail::uncvref_t<ValueTypeCV>,
             detail::enable_if_t <
                 not detail::is_basic_json<ValueType>::value and
                 detail::has_from_json<basic_json_t, ValueType>::value and
                 not detail::has_non_default_from_json<basic_json_t, ValueType>::value,
                 int> = 0>
    ValueType get() const noexcept(noexcept(
                                       JSONSerializer<ValueType>::from_json(std::declval<const basic_json_t&>(), std::declval<ValueType&>())))
    {
        // we cannot static_assert on ValueTypeCV being non-const, because
        // there is support for get<const basic_json_t>(), which is why we
        // still need the uncvref
        static_assert(not std::is_reference<ValueTypeCV>::value,
                      "get() cannot be used with reference types, you might want to use get_ref()");
        static_assert(std::is_default_constructible<ValueType>::value,
                      "types must be DefaultConstructible when used with get()");

        ValueType ret;
        JSONSerializer<ValueType>::from_json(*this, ret);
        return ret;
    }

    /*!
    @brief get a value (explicit); special case

    Explicit type conversion between the JSON value and a compatible value
    which is **not** [CopyConstructible](https://en.cppreference.com/w/cpp/named_req/CopyConstructible)
    and **not** [DefaultConstructible](https://en.cppreference.com/w/cpp/named_req/DefaultConstructible).
    The value is converted by calling the @ref json_serializer<ValueType>
    `from_json()` method.

    The function is equivalent to executing
    @code {.cpp}
    return JSONSerializer<ValueTypeCV>::from_json(*this);
    @endcode

    This overloads is chosen if:
    - @a ValueType is not @ref basic_json and
    - @ref json_serializer<ValueType> has a `from_json()` method of the form
      `ValueType from_json(const basic_json&)`

    @note If @ref json_serializer<ValueType> has both overloads of
    `from_json()`, this one is chosen.

    @tparam ValueTypeCV the provided value type
    @tparam ValueType the returned value type

    @return copy of the JSON value, converted to @a ValueType

    @throw what @ref json_serializer<ValueType> `from_json()` method throws

    @since version 2.1.0
    */
    template<typename ValueTypeCV, typename ValueType = detail::uncvref_t<ValueTypeCV>,
             detail::enable_if_t<not std::is_same<basic_json_t, ValueType>::value and
                                 detail::has_non_default_from_json<basic_json_t, ValueType>::value,
                                 int> = 0>
    ValueType get() const noexcept(noexcept(
                                       JSONSerializer<ValueTypeCV>::from_json(std::declval<const basic_json_t&>())))
    {
        static_assert(not std::is_reference<ValueTypeCV>::value,
                      "get() cannot be used with reference types, you might want to use get_ref()");
        return JSONSerializer<ValueTypeCV>::from_json(*this);
    }

    /*!
<<<<<<< HEAD
    @brief get a pointer value (implicit)
=======
    @brief get a value (explicit)

    Explicit type conversion between the JSON value and a compatible value.
    The value is filled into the input parameter by calling the @ref json_serializer<ValueType>
    `from_json()` method.

    The function is equivalent to executing
    @code {.cpp}
    ValueType v;
    JSONSerializer<ValueType>::from_json(*this, v);
    @endcode

    This overloads is chosen if:
    - @a ValueType is not @ref basic_json,
    - @ref json_serializer<ValueType> has a `from_json()` method of the form
      `void from_json(const basic_json&, ValueType&)`, and

    @tparam ValueType the input parameter type.

    @return the input parameter, allowing chaining calls.

    @throw what @ref json_serializer<ValueType> `from_json()` method throws

    @liveexample{The example below shows several conversions from JSON values
    to other types. There a few things to note: (1) Floating-point numbers can
    be converted to integers\, (2) A JSON array can be converted to a standard
    `std::vector<short>`\, (3) A JSON object can be converted to C++
    associative containers such as `std::unordered_map<std::string\,
    json>`.,get_to}

    @since version 3.3.0
    */
    template<typename ValueType,
             detail::enable_if_t <
                 not detail::is_basic_json<ValueType>::value and
                 detail::has_from_json<basic_json_t, ValueType>::value,
                 int> = 0>
    ValueType & get_to(ValueType& v) const noexcept(noexcept(
                JSONSerializer<ValueType>::from_json(std::declval<const basic_json_t&>(), v)))
    {
        JSONSerializer<ValueType>::from_json(*this, v);
        return v;
    }


    /*!
    @brief get a pointer value (explicit)
>>>>>>> 22e55349

    Implicit pointer access to the internally stored JSON value. No copies are
    made.

    @warning Writing data to the pointee of the result yields an undefined
    state.

    @tparam PointerType pointer type; must be a pointer to @ref array_t, @ref
    object_t, @ref string_t, @ref boolean_t, @ref number_integer_t,
    @ref number_unsigned_t, or @ref number_float_t. Enforced by a static
    assertion.

    @return pointer to the internally stored JSON value if the requested
    pointer type @a PointerType fits to the JSON value; `nullptr` otherwise

    @complexity Constant.

    @liveexample{The example below shows how pointers to internal values of a
    JSON value can be requested. Note that no type conversions are made and a
    `nullptr` is returned if the value and the requested pointer type does not
    match.,get_ptr}

    @since version 1.0.0
    */
    template<typename PointerType, typename std::enable_if<
                 std::is_pointer<PointerType>::value, int>::type = 0>
    auto get_ptr() noexcept -> decltype(std::declval<basic_json_t&>().get_impl_ptr(std::declval<PointerType>()))
    {
        // delegate the call to get_impl_ptr<>()
        return get_impl_ptr(static_cast<PointerType>(nullptr));
    }

    /*!
    @brief get a pointer value (implicit)
    @copydoc get_ptr()
    */
    template<typename PointerType, typename std::enable_if<
                 std::is_pointer<PointerType>::value and
                 std::is_const<typename std::remove_pointer<PointerType>::type>::value, int>::type = 0>
    constexpr auto get_ptr() const noexcept -> decltype(std::declval<const basic_json_t&>().get_impl_ptr(std::declval<PointerType>()))
    {
        // delegate the call to get_impl_ptr<>() const
        return get_impl_ptr(static_cast<PointerType>(nullptr));
    }

    /*!
    @brief get a pointer value (explicit)

    Explicit pointer access to the internally stored JSON value. No copies are
    made.

    @warning The pointer becomes invalid if the underlying JSON object
    changes.

    @tparam PointerType pointer type; must be a pointer to @ref array_t, @ref
    object_t, @ref string_t, @ref boolean_t, @ref number_integer_t,
    @ref number_unsigned_t, or @ref number_float_t.

    @return pointer to the internally stored JSON value if the requested
    pointer type @a PointerType fits to the JSON value; `nullptr` otherwise

    @complexity Constant.

    @liveexample{The example below shows how pointers to internal values of a
    JSON value can be requested. Note that no type conversions are made and a
    `nullptr` is returned if the value and the requested pointer type does not
    match.,get__PointerType}

    @sa @ref get_ptr() for explicit pointer-member access

    @since version 1.0.0
    */
    template<typename PointerType, typename std::enable_if<
                 std::is_pointer<PointerType>::value, int>::type = 0>
    auto get() noexcept -> decltype(std::declval<basic_json_t&>().template get_ptr<PointerType>())
    {
        // delegate the call to get_ptr
        return get_ptr<PointerType>();
    }

    /*!
    @brief get a pointer value (explicit)
    @copydoc get()
    */
    template<typename PointerType, typename std::enable_if<
                 std::is_pointer<PointerType>::value, int>::type = 0>
    constexpr auto get() const noexcept -> decltype(std::declval<const basic_json_t&>().template get_ptr<PointerType>())
    {
        // delegate the call to get_ptr
        return get_ptr<PointerType>();
    }

    /*!
    @brief get a reference value (implicit)

    Implicit reference access to the internally stored JSON value. No copies
    are made.

    @warning Writing data to the referee of the result yields an undefined
    state.

    @tparam ReferenceType reference type; must be a reference to @ref array_t,
    @ref object_t, @ref string_t, @ref boolean_t, @ref number_integer_t, or
    @ref number_float_t. Enforced by static assertion.

    @return reference to the internally stored JSON value if the requested
    reference type @a ReferenceType fits to the JSON value; throws
    type_error.303 otherwise

    @throw type_error.303 in case passed type @a ReferenceType is incompatible
    with the stored JSON value; see example below

    @complexity Constant.

    @liveexample{The example shows several calls to `get_ref()`.,get_ref}

    @since version 1.1.0
    */
    template<typename ReferenceType, typename std::enable_if<
                 std::is_reference<ReferenceType>::value, int>::type = 0>
    ReferenceType get_ref()
    {
        // delegate call to get_ref_impl
        return get_ref_impl<ReferenceType>(*this);
    }

    /*!
    @brief get a reference value (implicit)
    @copydoc get_ref()
    */
    template<typename ReferenceType, typename std::enable_if<
                 std::is_reference<ReferenceType>::value and
                 std::is_const<typename std::remove_reference<ReferenceType>::type>::value, int>::type = 0>
    ReferenceType get_ref() const
    {
        // delegate call to get_ref_impl
        return get_ref_impl<ReferenceType>(*this);
    }

    /*!
    @brief get a value (implicit)

    Implicit type conversion between the JSON value and a compatible value.
    The call is realized by calling @ref get() const.

    @tparam ValueType non-pointer type compatible to the JSON value, for
    instance `int` for JSON integer numbers, `bool` for JSON booleans, or
    `std::vector` types for JSON arrays. The character type of @ref string_t
    as well as an initializer list of this type is excluded to avoid
    ambiguities as these types implicitly convert to `std::string`.

    @return copy of the JSON value, converted to type @a ValueType

    @throw type_error.302 in case passed type @a ValueType is incompatible
    to the JSON value type (e.g., the JSON value is of type boolean, but a
    string is requested); see example below

    @complexity Linear in the size of the JSON value.

    @liveexample{The example below shows several conversions from JSON values
    to other types. There a few things to note: (1) Floating-point numbers can
    be converted to integers\, (2) A JSON array can be converted to a standard
    `std::vector<short>`\, (3) A JSON object can be converted to C++
    associative containers such as `std::unordered_map<std::string\,
    json>`.,operator__ValueType}

    @since version 1.0.0
    */
    template < typename ValueType, typename std::enable_if <
                   not std::is_pointer<ValueType>::value and
                   not std::is_same<ValueType, detail::json_ref<basic_json>>::value and
                   not std::is_same<ValueType, typename string_t::value_type>::value and
                   not detail::is_basic_json<ValueType>::value

#ifndef _MSC_VER  // fix for issue #167 operator<< ambiguity under VS2015
                   and not std::is_same<ValueType, std::initializer_list<typename string_t::value_type>>::value
#if defined(JSON_HAS_CPP_17) && defined(_MSC_VER) and _MSC_VER <= 1914
                   and not std::is_same<ValueType, typename std::string_view>::value
#endif
#endif
                   and detail::is_detected<detail::get_template_function, const basic_json_t&, ValueType>::value
                   , int >::type = 0 >
    operator ValueType() const
    {
        // delegate the call to get<>() const
        return get<ValueType>();
    }

    /// @}


    ////////////////////
    // element access //
    ////////////////////

    /// @name element access
    /// Access to the JSON value.
    /// @{

    /*!
    @brief access specified array element with bounds checking

    Returns a reference to the element at specified location @a idx, with
    bounds checking.

    @param[in] idx  index of the element to access

    @return reference to the element at index @a idx

    @throw type_error.304 if the JSON value is not an array; in this case,
    calling `at` with an index makes no sense. See example below.
    @throw out_of_range.401 if the index @a idx is out of range of the array;
    that is, `idx >= size()`. See example below.

    @exceptionsafety Strong guarantee: if an exception is thrown, there are no
    changes in the JSON value.

    @complexity Constant.

    @since version 1.0.0

    @liveexample{The example below shows how array elements can be read and
    written using `at()`. It also demonstrates the different exceptions that
    can be thrown.,at__size_type}
    */
    reference at(size_type idx)
    {
        // at only works for arrays
        if (JSON_LIKELY(is_array()))
        {
            JSON_TRY
            {
                return m_value.array->at(idx);
            }
            JSON_CATCH (std::out_of_range&)
            {
                // create better exception explanation
                JSON_THROW(out_of_range::create(401, "array index " + std::to_string(idx) + " is out of range"));
            }
        }
        else
        {
            JSON_THROW(type_error::create(304, "cannot use at() with " + std::string(type_name())));
        }
    }

    /*!
    @brief access specified array element with bounds checking

    Returns a const reference to the element at specified location @a idx,
    with bounds checking.

    @param[in] idx  index of the element to access

    @return const reference to the element at index @a idx

    @throw type_error.304 if the JSON value is not an array; in this case,
    calling `at` with an index makes no sense. See example below.
    @throw out_of_range.401 if the index @a idx is out of range of the array;
    that is, `idx >= size()`. See example below.

    @exceptionsafety Strong guarantee: if an exception is thrown, there are no
    changes in the JSON value.

    @complexity Constant.

    @since version 1.0.0

    @liveexample{The example below shows how array elements can be read using
    `at()`. It also demonstrates the different exceptions that can be thrown.,
    at__size_type_const}
    */
    const_reference at(size_type idx) const
    {
        // at only works for arrays
        if (JSON_LIKELY(is_array()))
        {
            JSON_TRY
            {
                return m_value.array->at(idx);
            }
            JSON_CATCH (std::out_of_range&)
            {
                // create better exception explanation
                JSON_THROW(out_of_range::create(401, "array index " + std::to_string(idx) + " is out of range"));
            }
        }
        else
        {
            JSON_THROW(type_error::create(304, "cannot use at() with " + std::string(type_name())));
        }
    }

    /*!
    @brief access specified object element with bounds checking

    Returns a reference to the element at with specified key @a key, with
    bounds checking.

    @param[in] key  key of the element to access

    @return reference to the element at key @a key

    @throw type_error.304 if the JSON value is not an object; in this case,
    calling `at` with a key makes no sense. See example below.
    @throw out_of_range.403 if the key @a key is is not stored in the object;
    that is, `find(key) == end()`. See example below.

    @exceptionsafety Strong guarantee: if an exception is thrown, there are no
    changes in the JSON value.

    @complexity Logarithmic in the size of the container.

    @sa @ref operator[](const typename object_t::key_type&) for unchecked
    access by reference
    @sa @ref value() for access by value with a default value

    @since version 1.0.0

    @liveexample{The example below shows how object elements can be read and
    written using `at()`. It also demonstrates the different exceptions that
    can be thrown.,at__object_t_key_type}
    */
    reference at(const typename object_t::key_type& key)
    {
        // at only works for objects
        if (JSON_LIKELY(is_object()))
        {
            JSON_TRY
            {
                return m_value.object->at(key);
            }
            JSON_CATCH (std::out_of_range&)
            {
                // create better exception explanation
                JSON_THROW(out_of_range::create(403, "key '" + key + "' not found"));
            }
        }
        else
        {
            JSON_THROW(type_error::create(304, "cannot use at() with " + std::string(type_name())));
        }
    }

    /*!
    @brief access specified object element with bounds checking

    Returns a const reference to the element at with specified key @a key,
    with bounds checking.

    @param[in] key  key of the element to access

    @return const reference to the element at key @a key

    @throw type_error.304 if the JSON value is not an object; in this case,
    calling `at` with a key makes no sense. See example below.
    @throw out_of_range.403 if the key @a key is is not stored in the object;
    that is, `find(key) == end()`. See example below.

    @exceptionsafety Strong guarantee: if an exception is thrown, there are no
    changes in the JSON value.

    @complexity Logarithmic in the size of the container.

    @sa @ref operator[](const typename object_t::key_type&) for unchecked
    access by reference
    @sa @ref value() for access by value with a default value

    @since version 1.0.0

    @liveexample{The example below shows how object elements can be read using
    `at()`. It also demonstrates the different exceptions that can be thrown.,
    at__object_t_key_type_const}
    */
    const_reference at(const typename object_t::key_type& key) const
    {
        // at only works for objects
        if (JSON_LIKELY(is_object()))
        {
            JSON_TRY
            {
                return m_value.object->at(key);
            }
            JSON_CATCH (std::out_of_range&)
            {
                // create better exception explanation
                JSON_THROW(out_of_range::create(403, "key '" + key + "' not found"));
            }
        }
        else
        {
            JSON_THROW(type_error::create(304, "cannot use at() with " + std::string(type_name())));
        }
    }

    /*!
    @brief access specified array element

    Returns a reference to the element at specified location @a idx.

    @note If @a idx is beyond the range of the array (i.e., `idx >= size()`),
    then the array is silently filled up with `null` values to make `idx` a
    valid reference to the last stored element.

    @param[in] idx  index of the element to access

    @return reference to the element at index @a idx

    @throw type_error.305 if the JSON value is not an array or null; in that
    cases, using the [] operator with an index makes no sense.

    @complexity Constant if @a idx is in the range of the array. Otherwise
    linear in `idx - size()`.

    @liveexample{The example below shows how array elements can be read and
    written using `[]` operator. Note the addition of `null`
    values.,operatorarray__size_type}

    @since version 1.0.0
    */
    reference operator[](size_type idx)
    {
        // implicitly convert null value to an empty array
        if (is_null())
        {
            m_type = value_t::array;
            m_value.array = create<array_t>();
            assert_invariant();
        }

        // operator[] only works for arrays
        if (JSON_LIKELY(is_array()))
        {
            // fill up array with null values if given idx is outside range
            if (idx >= m_value.array->size())
            {
                m_value.array->insert(m_value.array->end(),
                                      idx - m_value.array->size() + 1,
                                      basic_json());
            }

            return m_value.array->operator[](idx);
        }

        JSON_THROW(type_error::create(305, "cannot use operator[] with a numeric argument with " + std::string(type_name())));
    }

    /*!
    @brief access specified array element

    Returns a const reference to the element at specified location @a idx.

    @param[in] idx  index of the element to access

    @return const reference to the element at index @a idx

    @throw type_error.305 if the JSON value is not an array; in that case,
    using the [] operator with an index makes no sense.

    @complexity Constant.

    @liveexample{The example below shows how array elements can be read using
    the `[]` operator.,operatorarray__size_type_const}

    @since version 1.0.0
    */
    const_reference operator[](size_type idx) const
    {
        // const operator[] only works for arrays
        if (JSON_LIKELY(is_array()))
        {
            return m_value.array->operator[](idx);
        }

        JSON_THROW(type_error::create(305, "cannot use operator[] with a numeric argument with " + std::string(type_name())));
    }

    /*!
    @brief access specified object element

    Returns a reference to the element at with specified key @a key.

    @note If @a key is not found in the object, then it is silently added to
    the object and filled with a `null` value to make `key` a valid reference.
    In case the value was `null` before, it is converted to an object.

    @param[in] key  key of the element to access

    @return reference to the element at key @a key

    @throw type_error.305 if the JSON value is not an object or null; in that
    cases, using the [] operator with a key makes no sense.

    @complexity Logarithmic in the size of the container.

    @liveexample{The example below shows how object elements can be read and
    written using the `[]` operator.,operatorarray__key_type}

    @sa @ref at(const typename object_t::key_type&) for access by reference
    with range checking
    @sa @ref value() for access by value with a default value

    @since version 1.0.0
    */
    reference operator[](const typename object_t::key_type& key)
    {
        // implicitly convert null value to an empty object
        if (is_null())
        {
            m_type = value_t::object;
            m_value.object = create<object_t>();
            assert_invariant();
        }

        // operator[] only works for objects
        if (JSON_LIKELY(is_object()))
        {
            return m_value.object->operator[](key);
        }

        JSON_THROW(type_error::create(305, "cannot use operator[] with a string argument with " + std::string(type_name())));
    }

    /*!
    @brief read-only access specified object element

    Returns a const reference to the element at with specified key @a key. No
    bounds checking is performed.

    @warning If the element with key @a key does not exist, the behavior is
    undefined.

    @param[in] key  key of the element to access

    @return const reference to the element at key @a key

    @pre The element with key @a key must exist. **This precondition is
         enforced with an assertion.**

    @throw type_error.305 if the JSON value is not an object; in that case,
    using the [] operator with a key makes no sense.

    @complexity Logarithmic in the size of the container.

    @liveexample{The example below shows how object elements can be read using
    the `[]` operator.,operatorarray__key_type_const}

    @sa @ref at(const typename object_t::key_type&) for access by reference
    with range checking
    @sa @ref value() for access by value with a default value

    @since version 1.0.0
    */
    const_reference operator[](const typename object_t::key_type& key) const
    {
        // const operator[] only works for objects
        if (JSON_LIKELY(is_object()))
        {
            assert(m_value.object->find(key) != m_value.object->end());
            return m_value.object->find(key)->second;
        }

        JSON_THROW(type_error::create(305, "cannot use operator[] with a string argument with " + std::string(type_name())));
    }

    /*!
    @brief access specified object element

    Returns a reference to the element at with specified key @a key.

    @note If @a key is not found in the object, then it is silently added to
    the object and filled with a `null` value to make `key` a valid reference.
    In case the value was `null` before, it is converted to an object.

    @param[in] key  key of the element to access

    @return reference to the element at key @a key

    @throw type_error.305 if the JSON value is not an object or null; in that
    cases, using the [] operator with a key makes no sense.

    @complexity Logarithmic in the size of the container.

    @liveexample{The example below shows how object elements can be read and
    written using the `[]` operator.,operatorarray__key_type}

    @sa @ref at(const typename object_t::key_type&) for access by reference
    with range checking
    @sa @ref value() for access by value with a default value

    @since version 1.1.0
    */
    template<typename T>
    reference operator[](T* key)
    {
        // implicitly convert null to object
        if (is_null())
        {
            m_type = value_t::object;
            m_value = value_t::object;
            assert_invariant();
        }

        // at only works for objects
        if (JSON_LIKELY(is_object()))
        {
            return m_value.object->operator[](key);
        }

        JSON_THROW(type_error::create(305, "cannot use operator[] with a string argument with " + std::string(type_name())));
    }

    /*!
    @brief read-only access specified object element

    Returns a const reference to the element at with specified key @a key. No
    bounds checking is performed.

    @warning If the element with key @a key does not exist, the behavior is
    undefined.

    @param[in] key  key of the element to access

    @return const reference to the element at key @a key

    @pre The element with key @a key must exist. **This precondition is
         enforced with an assertion.**

    @throw type_error.305 if the JSON value is not an object; in that case,
    using the [] operator with a key makes no sense.

    @complexity Logarithmic in the size of the container.

    @liveexample{The example below shows how object elements can be read using
    the `[]` operator.,operatorarray__key_type_const}

    @sa @ref at(const typename object_t::key_type&) for access by reference
    with range checking
    @sa @ref value() for access by value with a default value

    @since version 1.1.0
    */
    template<typename T>
    const_reference operator[](T* key) const
    {
        // at only works for objects
        if (JSON_LIKELY(is_object()))
        {
            assert(m_value.object->find(key) != m_value.object->end());
            return m_value.object->find(key)->second;
        }

        JSON_THROW(type_error::create(305, "cannot use operator[] with a string argument with " + std::string(type_name())));
    }

    /*!
    @brief access specified object element with default value

    Returns either a copy of an object's element at the specified key @a key
    or a given default value if no element with key @a key exists.

    The function is basically equivalent to executing
    @code {.cpp}
    try {
        return at(key);
    } catch(out_of_range) {
        return default_value;
    }
    @endcode

    @note Unlike @ref at(const typename object_t::key_type&), this function
    does not throw if the given key @a key was not found.

    @note Unlike @ref operator[](const typename object_t::key_type& key), this
    function does not implicitly add an element to the position defined by @a
    key. This function is furthermore also applicable to const objects.

    @param[in] key  key of the element to access
    @param[in] default_value  the value to return if @a key is not found

    @tparam ValueType type compatible to JSON values, for instance `int` for
    JSON integer numbers, `bool` for JSON booleans, or `std::vector` types for
    JSON arrays. Note the type of the expected value at @a key and the default
    value @a default_value must be compatible.

    @return copy of the element at key @a key or @a default_value if @a key
    is not found

    @throw type_error.306 if the JSON value is not an object; in that case,
    using `value()` with a key makes no sense.

    @complexity Logarithmic in the size of the container.

    @liveexample{The example below shows how object elements can be queried
    with a default value.,basic_json__value}

    @sa @ref at(const typename object_t::key_type&) for access by reference
    with range checking
    @sa @ref operator[](const typename object_t::key_type&) for unchecked
    access by reference

    @since version 1.0.0
    */
    template<class ValueType, typename std::enable_if<
                 std::is_convertible<basic_json_t, ValueType>::value, int>::type = 0>
    ValueType value(const typename object_t::key_type& key, const ValueType& default_value) const
    {
        // at only works for objects
        if (JSON_LIKELY(is_object()))
        {
            // if key is found, return value and given default value otherwise
            const auto it = find(key);
            if (it != end())
            {
                return *it;
            }

            return default_value;
        }

        JSON_THROW(type_error::create(306, "cannot use value() with " + std::string(type_name())));
    }

    /*!
    @brief overload for a default value of type const char*
    @copydoc basic_json::value(const typename object_t::key_type&, ValueType) const
    */
    string_t value(const typename object_t::key_type& key, const char* default_value) const
    {
        return value(key, string_t(default_value));
    }

    /*!
    @brief access specified object element via JSON Pointer with default value

    Returns either a copy of an object's element at the specified key @a key
    or a given default value if no element with key @a key exists.

    The function is basically equivalent to executing
    @code {.cpp}
    try {
        return at(ptr);
    } catch(out_of_range) {
        return default_value;
    }
    @endcode

    @note Unlike @ref at(const json_pointer&), this function does not throw
    if the given key @a key was not found.

    @param[in] ptr  a JSON pointer to the element to access
    @param[in] default_value  the value to return if @a ptr found no value

    @tparam ValueType type compatible to JSON values, for instance `int` for
    JSON integer numbers, `bool` for JSON booleans, or `std::vector` types for
    JSON arrays. Note the type of the expected value at @a key and the default
    value @a default_value must be compatible.

    @return copy of the element at key @a key or @a default_value if @a key
    is not found

    @throw type_error.306 if the JSON value is not an object; in that case,
    using `value()` with a key makes no sense.

    @complexity Logarithmic in the size of the container.

    @liveexample{The example below shows how object elements can be queried
    with a default value.,basic_json__value_ptr}

    @sa @ref operator[](const json_pointer&) for unchecked access by reference

    @since version 2.0.2
    */
    template<class ValueType, typename std::enable_if<
                 std::is_convertible<basic_json_t, ValueType>::value, int>::type = 0>
    ValueType value(const json_pointer& ptr, const ValueType& default_value) const
    {
        // at only works for objects
        if (JSON_LIKELY(is_object()))
        {
            // if pointer resolves a value, return it or use default value
            JSON_TRY
            {
                return ptr.get_checked(this);
            }
            JSON_INTERNAL_CATCH (out_of_range&)
            {
                return default_value;
            }
        }

        JSON_THROW(type_error::create(306, "cannot use value() with " + std::string(type_name())));
    }

    /*!
    @brief overload for a default value of type const char*
    @copydoc basic_json::value(const json_pointer&, ValueType) const
    */
    string_t value(const json_pointer& ptr, const char* default_value) const
    {
        return value(ptr, string_t(default_value));
    }

    /*!
    @brief access the first element

    Returns a reference to the first element in the container. For a JSON
    container `c`, the expression `c.front()` is equivalent to `*c.begin()`.

    @return In case of a structured type (array or object), a reference to the
    first element is returned. In case of number, string, or boolean values, a
    reference to the value is returned.

    @complexity Constant.

    @pre The JSON value must not be `null` (would throw `std::out_of_range`)
    or an empty array or object (undefined behavior, **guarded by
    assertions**).
    @post The JSON value remains unchanged.

    @throw invalid_iterator.214 when called on `null` value

    @liveexample{The following code shows an example for `front()`.,front}

    @sa @ref back() -- access the last element

    @since version 1.0.0
    */
    reference front()
    {
        return *begin();
    }

    /*!
    @copydoc basic_json::front()
    */
    const_reference front() const
    {
        return *cbegin();
    }

    /*!
    @brief access the last element

    Returns a reference to the last element in the container. For a JSON
    container `c`, the expression `c.back()` is equivalent to
    @code {.cpp}
    auto tmp = c.end();
    --tmp;
    return *tmp;
    @endcode

    @return In case of a structured type (array or object), a reference to the
    last element is returned. In case of number, string, or boolean values, a
    reference to the value is returned.

    @complexity Constant.

    @pre The JSON value must not be `null` (would throw `std::out_of_range`)
    or an empty array or object (undefined behavior, **guarded by
    assertions**).
    @post The JSON value remains unchanged.

    @throw invalid_iterator.214 when called on a `null` value. See example
    below.

    @liveexample{The following code shows an example for `back()`.,back}

    @sa @ref front() -- access the first element

    @since version 1.0.0
    */
    reference back()
    {
        auto tmp = end();
        --tmp;
        return *tmp;
    }

    /*!
    @copydoc basic_json::back()
    */
    const_reference back() const
    {
        auto tmp = cend();
        --tmp;
        return *tmp;
    }

    /*!
    @brief remove element given an iterator

    Removes the element specified by iterator @a pos. The iterator @a pos must
    be valid and dereferenceable. Thus the `end()` iterator (which is valid,
    but is not dereferenceable) cannot be used as a value for @a pos.

    If called on a primitive type other than `null`, the resulting JSON value
    will be `null`.

    @param[in] pos iterator to the element to remove
    @return Iterator following the last removed element. If the iterator @a
    pos refers to the last element, the `end()` iterator is returned.

    @tparam IteratorType an @ref iterator or @ref const_iterator

    @post Invalidates iterators and references at or after the point of the
    erase, including the `end()` iterator.

    @throw type_error.307 if called on a `null` value; example: `"cannot use
    erase() with null"`
    @throw invalid_iterator.202 if called on an iterator which does not belong
    to the current JSON value; example: `"iterator does not fit current
    value"`
    @throw invalid_iterator.205 if called on a primitive type with invalid
    iterator (i.e., any iterator which is not `begin()`); example: `"iterator
    out of range"`

    @complexity The complexity depends on the type:
    - objects: amortized constant
    - arrays: linear in distance between @a pos and the end of the container
    - strings: linear in the length of the string
    - other types: constant

    @liveexample{The example shows the result of `erase()` for different JSON
    types.,erase__IteratorType}

    @sa @ref erase(IteratorType, IteratorType) -- removes the elements in
    the given range
    @sa @ref erase(const typename object_t::key_type&) -- removes the element
    from an object at the given key
    @sa @ref erase(const size_type) -- removes the element from an array at
    the given index

    @since version 1.0.0
    */
    template<class IteratorType, typename std::enable_if<
                 std::is_same<IteratorType, typename basic_json_t::iterator>::value or
                 std::is_same<IteratorType, typename basic_json_t::const_iterator>::value, int>::type
             = 0>
    IteratorType erase(IteratorType pos)
    {
        // make sure iterator fits the current value
        if (JSON_UNLIKELY(this != pos.m_object))
        {
            JSON_THROW(invalid_iterator::create(202, "iterator does not fit current value"));
        }

        IteratorType result = end();

        switch (m_type)
        {
            case value_t::boolean:
            case value_t::number_float:
            case value_t::number_integer:
            case value_t::number_unsigned:
            case value_t::string:
            {
                if (JSON_UNLIKELY(not pos.m_it.primitive_iterator.is_begin()))
                {
                    JSON_THROW(invalid_iterator::create(205, "iterator out of range"));
                }

                if (is_string())
                {
                    AllocatorType<string_t> alloc;
                    std::allocator_traits<decltype(alloc)>::destroy(alloc, m_value.string);
                    std::allocator_traits<decltype(alloc)>::deallocate(alloc, m_value.string, 1);
                    m_value.string = nullptr;
                }

                m_type = value_t::null;
                assert_invariant();
                break;
            }

            case value_t::object:
            {
                result.m_it.object_iterator = m_value.object->erase(pos.m_it.object_iterator);
                break;
            }

            case value_t::array:
            {
                result.m_it.array_iterator = m_value.array->erase(pos.m_it.array_iterator);
                break;
            }

            default:
                JSON_THROW(type_error::create(307, "cannot use erase() with " + std::string(type_name())));
        }

        return result;
    }

    /*!
    @brief remove elements given an iterator range

    Removes the element specified by the range `[first; last)`. The iterator
    @a first does not need to be dereferenceable if `first == last`: erasing
    an empty range is a no-op.

    If called on a primitive type other than `null`, the resulting JSON value
    will be `null`.

    @param[in] first iterator to the beginning of the range to remove
    @param[in] last iterator past the end of the range to remove
    @return Iterator following the last removed element. If the iterator @a
    second refers to the last element, the `end()` iterator is returned.

    @tparam IteratorType an @ref iterator or @ref const_iterator

    @post Invalidates iterators and references at or after the point of the
    erase, including the `end()` iterator.

    @throw type_error.307 if called on a `null` value; example: `"cannot use
    erase() with null"`
    @throw invalid_iterator.203 if called on iterators which does not belong
    to the current JSON value; example: `"iterators do not fit current value"`
    @throw invalid_iterator.204 if called on a primitive type with invalid
    iterators (i.e., if `first != begin()` and `last != end()`); example:
    `"iterators out of range"`

    @complexity The complexity depends on the type:
    - objects: `log(size()) + std::distance(first, last)`
    - arrays: linear in the distance between @a first and @a last, plus linear
      in the distance between @a last and end of the container
    - strings: linear in the length of the string
    - other types: constant

    @liveexample{The example shows the result of `erase()` for different JSON
    types.,erase__IteratorType_IteratorType}

    @sa @ref erase(IteratorType) -- removes the element at a given position
    @sa @ref erase(const typename object_t::key_type&) -- removes the element
    from an object at the given key
    @sa @ref erase(const size_type) -- removes the element from an array at
    the given index

    @since version 1.0.0
    */
    template<class IteratorType, typename std::enable_if<
                 std::is_same<IteratorType, typename basic_json_t::iterator>::value or
                 std::is_same<IteratorType, typename basic_json_t::const_iterator>::value, int>::type
             = 0>
    IteratorType erase(IteratorType first, IteratorType last)
    {
        // make sure iterator fits the current value
        if (JSON_UNLIKELY(this != first.m_object or this != last.m_object))
        {
            JSON_THROW(invalid_iterator::create(203, "iterators do not fit current value"));
        }

        IteratorType result = end();

        switch (m_type)
        {
            case value_t::boolean:
            case value_t::number_float:
            case value_t::number_integer:
            case value_t::number_unsigned:
            case value_t::string:
            {
                if (JSON_LIKELY(not first.m_it.primitive_iterator.is_begin()
                                or not last.m_it.primitive_iterator.is_end()))
                {
                    JSON_THROW(invalid_iterator::create(204, "iterators out of range"));
                }

                if (is_string())
                {
                    AllocatorType<string_t> alloc;
                    std::allocator_traits<decltype(alloc)>::destroy(alloc, m_value.string);
                    std::allocator_traits<decltype(alloc)>::deallocate(alloc, m_value.string, 1);
                    m_value.string = nullptr;
                }

                m_type = value_t::null;
                assert_invariant();
                break;
            }

            case value_t::object:
            {
                result.m_it.object_iterator = m_value.object->erase(first.m_it.object_iterator,
                                              last.m_it.object_iterator);
                break;
            }

            case value_t::array:
            {
                result.m_it.array_iterator = m_value.array->erase(first.m_it.array_iterator,
                                             last.m_it.array_iterator);
                break;
            }

            default:
                JSON_THROW(type_error::create(307, "cannot use erase() with " + std::string(type_name())));
        }

        return result;
    }

    /*!
    @brief remove element from a JSON object given a key

    Removes elements from a JSON object with the key value @a key.

    @param[in] key value of the elements to remove

    @return Number of elements removed. If @a ObjectType is the default
    `std::map` type, the return value will always be `0` (@a key was not
    found) or `1` (@a key was found).

    @post References and iterators to the erased elements are invalidated.
    Other references and iterators are not affected.

    @throw type_error.307 when called on a type other than JSON object;
    example: `"cannot use erase() with null"`

    @complexity `log(size()) + count(key)`

    @liveexample{The example shows the effect of `erase()`.,erase__key_type}

    @sa @ref erase(IteratorType) -- removes the element at a given position
    @sa @ref erase(IteratorType, IteratorType) -- removes the elements in
    the given range
    @sa @ref erase(const size_type) -- removes the element from an array at
    the given index

    @since version 1.0.0
    */
    size_type erase(const typename object_t::key_type& key)
    {
        // this erase only works for objects
        if (JSON_LIKELY(is_object()))
        {
            return m_value.object->erase(key);
        }

        JSON_THROW(type_error::create(307, "cannot use erase() with " + std::string(type_name())));
    }

    /*!
    @brief remove element from a JSON array given an index

    Removes element from a JSON array at the index @a idx.

    @param[in] idx index of the element to remove

    @throw type_error.307 when called on a type other than JSON object;
    example: `"cannot use erase() with null"`
    @throw out_of_range.401 when `idx >= size()`; example: `"array index 17
    is out of range"`

    @complexity Linear in distance between @a idx and the end of the container.

    @liveexample{The example shows the effect of `erase()`.,erase__size_type}

    @sa @ref erase(IteratorType) -- removes the element at a given position
    @sa @ref erase(IteratorType, IteratorType) -- removes the elements in
    the given range
    @sa @ref erase(const typename object_t::key_type&) -- removes the element
    from an object at the given key

    @since version 1.0.0
    */
    void erase(const size_type idx)
    {
        // this erase only works for arrays
        if (JSON_LIKELY(is_array()))
        {
            if (JSON_UNLIKELY(idx >= size()))
            {
                JSON_THROW(out_of_range::create(401, "array index " + std::to_string(idx) + " is out of range"));
            }

            m_value.array->erase(m_value.array->begin() + static_cast<difference_type>(idx));
        }
        else
        {
            JSON_THROW(type_error::create(307, "cannot use erase() with " + std::string(type_name())));
        }
    }

    /// @}


    ////////////
    // lookup //
    ////////////

    /// @name lookup
    /// @{

    /*!
    @brief find an element in a JSON object

    Finds an element in a JSON object with key equivalent to @a key. If the
    element is not found or the JSON value is not an object, end() is
    returned.

    @note This method always returns @ref end() when executed on a JSON type
          that is not an object.

    @param[in] key key value of the element to search for.

    @return Iterator to an element with key equivalent to @a key. If no such
    element is found or the JSON value is not an object, past-the-end (see
    @ref end()) iterator is returned.

    @complexity Logarithmic in the size of the JSON object.

    @liveexample{The example shows how `find()` is used.,find__key_type}

    @since version 1.0.0
    */
    template<typename KeyT>
    iterator find(KeyT&& key)
    {
        auto result = end();

        if (is_object())
        {
            result.m_it.object_iterator = m_value.object->find(std::forward<KeyT>(key));
        }

        return result;
    }

    /*!
    @brief find an element in a JSON object
    @copydoc find(KeyT&&)
    */
    template<typename KeyT>
    const_iterator find(KeyT&& key) const
    {
        auto result = cend();

        if (is_object())
        {
            result.m_it.object_iterator = m_value.object->find(std::forward<KeyT>(key));
        }

        return result;
    }

    /*!
    @brief returns the number of occurrences of a key in a JSON object

    Returns the number of elements with key @a key. If ObjectType is the
    default `std::map` type, the return value will always be `0` (@a key was
    not found) or `1` (@a key was found).

    @note This method always returns `0` when executed on a JSON type that is
          not an object.

    @param[in] key key value of the element to count

    @return Number of elements with key @a key. If the JSON value is not an
    object, the return value will be `0`.

    @complexity Logarithmic in the size of the JSON object.

    @liveexample{The example shows how `count()` is used.,count}

    @since version 1.0.0
    */
    template<typename KeyT>
    size_type count(KeyT&& key) const
    {
        // return 0 for all nonobject types
        return is_object() ? m_value.object->count(std::forward<KeyT>(key)) : 0;
    }

    /// @}


    ///////////////
    // iterators //
    ///////////////

    /// @name iterators
    /// @{

    /*!
    @brief returns an iterator to the first element

    Returns an iterator to the first element.

    @image html range-begin-end.svg "Illustration from cppreference.com"

    @return iterator to the first element

    @complexity Constant.

    @requirement This function helps `basic_json` satisfying the
    [Container](https://en.cppreference.com/w/cpp/named_req/Container)
    requirements:
    - The complexity is constant.

    @liveexample{The following code shows an example for `begin()`.,begin}

    @sa @ref cbegin() -- returns a const iterator to the beginning
    @sa @ref end() -- returns an iterator to the end
    @sa @ref cend() -- returns a const iterator to the end

    @since version 1.0.0
    */
    iterator begin() noexcept
    {
        iterator result(this);
        result.set_begin();
        return result;
    }

    /*!
    @copydoc basic_json::cbegin()
    */
    const_iterator begin() const noexcept
    {
        return cbegin();
    }

    /*!
    @brief returns a const iterator to the first element

    Returns a const iterator to the first element.

    @image html range-begin-end.svg "Illustration from cppreference.com"

    @return const iterator to the first element

    @complexity Constant.

    @requirement This function helps `basic_json` satisfying the
    [Container](https://en.cppreference.com/w/cpp/named_req/Container)
    requirements:
    - The complexity is constant.
    - Has the semantics of `const_cast<const basic_json&>(*this).begin()`.

    @liveexample{The following code shows an example for `cbegin()`.,cbegin}

    @sa @ref begin() -- returns an iterator to the beginning
    @sa @ref end() -- returns an iterator to the end
    @sa @ref cend() -- returns a const iterator to the end

    @since version 1.0.0
    */
    const_iterator cbegin() const noexcept
    {
        const_iterator result(this);
        result.set_begin();
        return result;
    }

    /*!
    @brief returns an iterator to one past the last element

    Returns an iterator to one past the last element.

    @image html range-begin-end.svg "Illustration from cppreference.com"

    @return iterator one past the last element

    @complexity Constant.

    @requirement This function helps `basic_json` satisfying the
    [Container](https://en.cppreference.com/w/cpp/named_req/Container)
    requirements:
    - The complexity is constant.

    @liveexample{The following code shows an example for `end()`.,end}

    @sa @ref cend() -- returns a const iterator to the end
    @sa @ref begin() -- returns an iterator to the beginning
    @sa @ref cbegin() -- returns a const iterator to the beginning

    @since version 1.0.0
    */
    iterator end() noexcept
    {
        iterator result(this);
        result.set_end();
        return result;
    }

    /*!
    @copydoc basic_json::cend()
    */
    const_iterator end() const noexcept
    {
        return cend();
    }

    /*!
    @brief returns a const iterator to one past the last element

    Returns a const iterator to one past the last element.

    @image html range-begin-end.svg "Illustration from cppreference.com"

    @return const iterator one past the last element

    @complexity Constant.

    @requirement This function helps `basic_json` satisfying the
    [Container](https://en.cppreference.com/w/cpp/named_req/Container)
    requirements:
    - The complexity is constant.
    - Has the semantics of `const_cast<const basic_json&>(*this).end()`.

    @liveexample{The following code shows an example for `cend()`.,cend}

    @sa @ref end() -- returns an iterator to the end
    @sa @ref begin() -- returns an iterator to the beginning
    @sa @ref cbegin() -- returns a const iterator to the beginning

    @since version 1.0.0
    */
    const_iterator cend() const noexcept
    {
        const_iterator result(this);
        result.set_end();
        return result;
    }

    /*!
    @brief returns an iterator to the reverse-beginning

    Returns an iterator to the reverse-beginning; that is, the last element.

    @image html range-rbegin-rend.svg "Illustration from cppreference.com"

    @complexity Constant.

    @requirement This function helps `basic_json` satisfying the
    [ReversibleContainer](https://en.cppreference.com/w/cpp/named_req/ReversibleContainer)
    requirements:
    - The complexity is constant.
    - Has the semantics of `reverse_iterator(end())`.

    @liveexample{The following code shows an example for `rbegin()`.,rbegin}

    @sa @ref crbegin() -- returns a const reverse iterator to the beginning
    @sa @ref rend() -- returns a reverse iterator to the end
    @sa @ref crend() -- returns a const reverse iterator to the end

    @since version 1.0.0
    */
    reverse_iterator rbegin() noexcept
    {
        return reverse_iterator(end());
    }

    /*!
    @copydoc basic_json::crbegin()
    */
    const_reverse_iterator rbegin() const noexcept
    {
        return crbegin();
    }

    /*!
    @brief returns an iterator to the reverse-end

    Returns an iterator to the reverse-end; that is, one before the first
    element.

    @image html range-rbegin-rend.svg "Illustration from cppreference.com"

    @complexity Constant.

    @requirement This function helps `basic_json` satisfying the
    [ReversibleContainer](https://en.cppreference.com/w/cpp/named_req/ReversibleContainer)
    requirements:
    - The complexity is constant.
    - Has the semantics of `reverse_iterator(begin())`.

    @liveexample{The following code shows an example for `rend()`.,rend}

    @sa @ref crend() -- returns a const reverse iterator to the end
    @sa @ref rbegin() -- returns a reverse iterator to the beginning
    @sa @ref crbegin() -- returns a const reverse iterator to the beginning

    @since version 1.0.0
    */
    reverse_iterator rend() noexcept
    {
        return reverse_iterator(begin());
    }

    /*!
    @copydoc basic_json::crend()
    */
    const_reverse_iterator rend() const noexcept
    {
        return crend();
    }

    /*!
    @brief returns a const reverse iterator to the last element

    Returns a const iterator to the reverse-beginning; that is, the last
    element.

    @image html range-rbegin-rend.svg "Illustration from cppreference.com"

    @complexity Constant.

    @requirement This function helps `basic_json` satisfying the
    [ReversibleContainer](https://en.cppreference.com/w/cpp/named_req/ReversibleContainer)
    requirements:
    - The complexity is constant.
    - Has the semantics of `const_cast<const basic_json&>(*this).rbegin()`.

    @liveexample{The following code shows an example for `crbegin()`.,crbegin}

    @sa @ref rbegin() -- returns a reverse iterator to the beginning
    @sa @ref rend() -- returns a reverse iterator to the end
    @sa @ref crend() -- returns a const reverse iterator to the end

    @since version 1.0.0
    */
    const_reverse_iterator crbegin() const noexcept
    {
        return const_reverse_iterator(cend());
    }

    /*!
    @brief returns a const reverse iterator to one before the first

    Returns a const reverse iterator to the reverse-end; that is, one before
    the first element.

    @image html range-rbegin-rend.svg "Illustration from cppreference.com"

    @complexity Constant.

    @requirement This function helps `basic_json` satisfying the
    [ReversibleContainer](https://en.cppreference.com/w/cpp/named_req/ReversibleContainer)
    requirements:
    - The complexity is constant.
    - Has the semantics of `const_cast<const basic_json&>(*this).rend()`.

    @liveexample{The following code shows an example for `crend()`.,crend}

    @sa @ref rend() -- returns a reverse iterator to the end
    @sa @ref rbegin() -- returns a reverse iterator to the beginning
    @sa @ref crbegin() -- returns a const reverse iterator to the beginning

    @since version 1.0.0
    */
    const_reverse_iterator crend() const noexcept
    {
        return const_reverse_iterator(cbegin());
    }

  public:
    /*!
    @brief wrapper to access iterator member functions in range-based for

    This function allows to access @ref iterator::key() and @ref
    iterator::value() during range-based for loops. In these loops, a
    reference to the JSON values is returned, so there is no access to the
    underlying iterator.

    For loop without iterator_wrapper:

    @code{cpp}
    for (auto it = j_object.begin(); it != j_object.end(); ++it)
    {
        std::cout << "key: " << it.key() << ", value:" << it.value() << '\n';
    }
    @endcode

    Range-based for loop without iterator proxy:

    @code{cpp}
    for (auto it : j_object)
    {
        // "it" is of type json::reference and has no key() member
        std::cout << "value: " << it << '\n';
    }
    @endcode

    Range-based for loop with iterator proxy:

    @code{cpp}
    for (auto it : json::iterator_wrapper(j_object))
    {
        std::cout << "key: " << it.key() << ", value:" << it.value() << '\n';
    }
    @endcode

    @note When iterating over an array, `key()` will return the index of the
          element as string (see example).

    @param[in] ref  reference to a JSON value
    @return iteration proxy object wrapping @a ref with an interface to use in
            range-based for loops

    @liveexample{The following code shows how the wrapper is used,iterator_wrapper}

    @exceptionsafety Strong guarantee: if an exception is thrown, there are no
    changes in the JSON value.

    @complexity Constant.

    @note The name of this function is not yet final and may change in the
    future.

    @deprecated This stream operator is deprecated and will be removed in
                future 4.0.0 of the library. Please use @ref items() instead;
                that is, replace `json::iterator_wrapper(j)` with `j.items()`.
    */
    JSON_DEPRECATED
    static iteration_proxy<iterator> iterator_wrapper(reference ref) noexcept
    {
        return ref.items();
    }

    /*!
    @copydoc iterator_wrapper(reference)
    */
    JSON_DEPRECATED
    static iteration_proxy<const_iterator> iterator_wrapper(const_reference ref) noexcept
    {
        return ref.items();
    }

    /*!
    @brief helper to access iterator member functions in range-based for

    This function allows to access @ref iterator::key() and @ref
    iterator::value() during range-based for loops. In these loops, a
    reference to the JSON values is returned, so there is no access to the
    underlying iterator.

    For loop without `items()` function:

    @code{cpp}
    for (auto it = j_object.begin(); it != j_object.end(); ++it)
    {
        std::cout << "key: " << it.key() << ", value:" << it.value() << '\n';
    }
    @endcode

    Range-based for loop without `items()` function:

    @code{cpp}
    for (auto it : j_object)
    {
        // "it" is of type json::reference and has no key() member
        std::cout << "value: " << it << '\n';
    }
    @endcode

    Range-based for loop with `items()` function:

    @code{cpp}
    for (auto it : j_object.items())
    {
        std::cout << "key: " << it.key() << ", value:" << it.value() << '\n';
    }
    @endcode

    @note When iterating over an array, `key()` will return the index of the
          element as string (see example). For primitive types (e.g., numbers),
          `key()` returns an empty string.

    @return iteration proxy object wrapping @a ref with an interface to use in
            range-based for loops

    @liveexample{The following code shows how the function is used.,items}

    @exceptionsafety Strong guarantee: if an exception is thrown, there are no
    changes in the JSON value.

    @complexity Constant.

    @since version 3.1.0.
    */
    iteration_proxy<iterator> items() noexcept
    {
        return iteration_proxy<iterator>(*this);
    }

    /*!
    @copydoc items()
    */
    iteration_proxy<const_iterator> items() const noexcept
    {
        return iteration_proxy<const_iterator>(*this);
    }

    /// @}


    //////////////
    // capacity //
    //////////////

    /// @name capacity
    /// @{

    /*!
    @brief checks whether the container is empty.

    Checks if a JSON value has no elements (i.e. whether its @ref size is `0`).

    @return The return value depends on the different types and is
            defined as follows:
            Value type  | return value
            ----------- | -------------
            null        | `true`
            boolean     | `false`
            string      | `false`
            number      | `false`
            object      | result of function `object_t::empty()`
            array       | result of function `array_t::empty()`

    @liveexample{The following code uses `empty()` to check if a JSON
    object contains any elements.,empty}

    @complexity Constant, as long as @ref array_t and @ref object_t satisfy
    the Container concept; that is, their `empty()` functions have constant
    complexity.

    @iterators No changes.

    @exceptionsafety No-throw guarantee: this function never throws exceptions.

    @note This function does not return whether a string stored as JSON value
    is empty - it returns whether the JSON container itself is empty which is
    false in the case of a string.

    @requirement This function helps `basic_json` satisfying the
    [Container](https://en.cppreference.com/w/cpp/named_req/Container)
    requirements:
    - The complexity is constant.
    - Has the semantics of `begin() == end()`.

    @sa @ref size() -- returns the number of elements

    @since version 1.0.0
    */
    bool empty() const noexcept
    {
        switch (m_type)
        {
            case value_t::null:
            {
                // null values are empty
                return true;
            }

            case value_t::array:
            {
                // delegate call to array_t::empty()
                return m_value.array->empty();
            }

            case value_t::object:
            {
                // delegate call to object_t::empty()
                return m_value.object->empty();
            }

            default:
            {
                // all other types are nonempty
                return false;
            }
        }
    }

    /*!
    @brief returns the number of elements

    Returns the number of elements in a JSON value.

    @return The return value depends on the different types and is
            defined as follows:
            Value type  | return value
            ----------- | -------------
            null        | `0`
            boolean     | `1`
            string      | `1`
            number      | `1`
            object      | result of function object_t::size()
            array       | result of function array_t::size()

    @liveexample{The following code calls `size()` on the different value
    types.,size}

    @complexity Constant, as long as @ref array_t and @ref object_t satisfy
    the Container concept; that is, their size() functions have constant
    complexity.

    @iterators No changes.

    @exceptionsafety No-throw guarantee: this function never throws exceptions.

    @note This function does not return the length of a string stored as JSON
    value - it returns the number of elements in the JSON value which is 1 in
    the case of a string.

    @requirement This function helps `basic_json` satisfying the
    [Container](https://en.cppreference.com/w/cpp/named_req/Container)
    requirements:
    - The complexity is constant.
    - Has the semantics of `std::distance(begin(), end())`.

    @sa @ref empty() -- checks whether the container is empty
    @sa @ref max_size() -- returns the maximal number of elements

    @since version 1.0.0
    */
    size_type size() const noexcept
    {
        switch (m_type)
        {
            case value_t::null:
            {
                // null values are empty
                return 0;
            }

            case value_t::array:
            {
                // delegate call to array_t::size()
                return m_value.array->size();
            }

            case value_t::object:
            {
                // delegate call to object_t::size()
                return m_value.object->size();
            }

            default:
            {
                // all other types have size 1
                return 1;
            }
        }
    }

    /*!
    @brief returns the maximum possible number of elements

    Returns the maximum number of elements a JSON value is able to hold due to
    system or library implementation limitations, i.e. `std::distance(begin(),
    end())` for the JSON value.

    @return The return value depends on the different types and is
            defined as follows:
            Value type  | return value
            ----------- | -------------
            null        | `0` (same as `size()`)
            boolean     | `1` (same as `size()`)
            string      | `1` (same as `size()`)
            number      | `1` (same as `size()`)
            object      | result of function `object_t::max_size()`
            array       | result of function `array_t::max_size()`

    @liveexample{The following code calls `max_size()` on the different value
    types. Note the output is implementation specific.,max_size}

    @complexity Constant, as long as @ref array_t and @ref object_t satisfy
    the Container concept; that is, their `max_size()` functions have constant
    complexity.

    @iterators No changes.

    @exceptionsafety No-throw guarantee: this function never throws exceptions.

    @requirement This function helps `basic_json` satisfying the
    [Container](https://en.cppreference.com/w/cpp/named_req/Container)
    requirements:
    - The complexity is constant.
    - Has the semantics of returning `b.size()` where `b` is the largest
      possible JSON value.

    @sa @ref size() -- returns the number of elements

    @since version 1.0.0
    */
    size_type max_size() const noexcept
    {
        switch (m_type)
        {
            case value_t::array:
            {
                // delegate call to array_t::max_size()
                return m_value.array->max_size();
            }

            case value_t::object:
            {
                // delegate call to object_t::max_size()
                return m_value.object->max_size();
            }

            default:
            {
                // all other types have max_size() == size()
                return size();
            }
        }
    }

    /// @}


    ///////////////
    // modifiers //
    ///////////////

    /// @name modifiers
    /// @{

    /*!
    @brief clears the contents

    Clears the content of a JSON value and resets it to the default value as
    if @ref basic_json(value_t) would have been called with the current value
    type from @ref type():

    Value type  | initial value
    ----------- | -------------
    null        | `null`
    boolean     | `false`
    string      | `""`
    number      | `0`
    object      | `{}`
    array       | `[]`

    @post Has the same effect as calling
    @code {.cpp}
    *this = basic_json(type());
    @endcode

    @liveexample{The example below shows the effect of `clear()` to different
    JSON types.,clear}

    @complexity Linear in the size of the JSON value.

    @iterators All iterators, pointers and references related to this container
               are invalidated.

    @exceptionsafety No-throw guarantee: this function never throws exceptions.

    @sa @ref basic_json(value_t) -- constructor that creates an object with the
        same value than calling `clear()`

    @since version 1.0.0
    */
    void clear() noexcept
    {
        switch (m_type)
        {
            case value_t::number_integer:
            {
                m_value.number_integer = 0;
                break;
            }

            case value_t::number_unsigned:
            {
                m_value.number_unsigned = 0;
                break;
            }

            case value_t::number_float:
            {
                m_value.number_float = 0.0;
                break;
            }

            case value_t::boolean:
            {
                m_value.boolean = false;
                break;
            }

            case value_t::string:
            {
                m_value.string->clear();
                break;
            }

            case value_t::array:
            {
                m_value.array->clear();
                break;
            }

            case value_t::object:
            {
                m_value.object->clear();
                break;
            }

            default:
                break;
        }
    }

    /*!
    @brief add an object to an array

    Appends the given element @a val to the end of the JSON value. If the
    function is called on a JSON null value, an empty array is created before
    appending @a val.

    @param[in] val the value to add to the JSON array

    @throw type_error.308 when called on a type other than JSON array or
    null; example: `"cannot use push_back() with number"`

    @complexity Amortized constant.

    @liveexample{The example shows how `push_back()` and `+=` can be used to
    add elements to a JSON array. Note how the `null` value was silently
    converted to a JSON array.,push_back}

    @since version 1.0.0
    */
    void push_back(basic_json&& val)
    {
        // push_back only works for null objects or arrays
        if (JSON_UNLIKELY(not(is_null() or is_array())))
        {
            JSON_THROW(type_error::create(308, "cannot use push_back() with " + std::string(type_name())));
        }

        // transform null object into an array
        if (is_null())
        {
            m_type = value_t::array;
            m_value = value_t::array;
            assert_invariant();
        }

        // add element to array (move semantics)
        m_value.array->push_back(std::move(val));
        // invalidate object
        val.m_type = value_t::null;
    }

    /*!
    @brief add an object to an array
    @copydoc push_back(basic_json&&)
    */
    reference operator+=(basic_json&& val)
    {
        push_back(std::move(val));
        return *this;
    }

    /*!
    @brief add an object to an array
    @copydoc push_back(basic_json&&)
    */
    void push_back(const basic_json& val)
    {
        // push_back only works for null objects or arrays
        if (JSON_UNLIKELY(not(is_null() or is_array())))
        {
            JSON_THROW(type_error::create(308, "cannot use push_back() with " + std::string(type_name())));
        }

        // transform null object into an array
        if (is_null())
        {
            m_type = value_t::array;
            m_value = value_t::array;
            assert_invariant();
        }

        // add element to array
        m_value.array->push_back(val);
    }

    /*!
    @brief add an object to an array
    @copydoc push_back(basic_json&&)
    */
    reference operator+=(const basic_json& val)
    {
        push_back(val);
        return *this;
    }

    /*!
    @brief add an object to an object

    Inserts the given element @a val to the JSON object. If the function is
    called on a JSON null value, an empty object is created before inserting
    @a val.

    @param[in] val the value to add to the JSON object

    @throw type_error.308 when called on a type other than JSON object or
    null; example: `"cannot use push_back() with number"`

    @complexity Logarithmic in the size of the container, O(log(`size()`)).

    @liveexample{The example shows how `push_back()` and `+=` can be used to
    add elements to a JSON object. Note how the `null` value was silently
    converted to a JSON object.,push_back__object_t__value}

    @since version 1.0.0
    */
    void push_back(const typename object_t::value_type& val)
    {
        // push_back only works for null objects or objects
        if (JSON_UNLIKELY(not(is_null() or is_object())))
        {
            JSON_THROW(type_error::create(308, "cannot use push_back() with " + std::string(type_name())));
        }

        // transform null object into an object
        if (is_null())
        {
            m_type = value_t::object;
            m_value = value_t::object;
            assert_invariant();
        }

        // add element to array
        m_value.object->insert(val);
    }

    /*!
    @brief add an object to an object
    @copydoc push_back(const typename object_t::value_type&)
    */
    reference operator+=(const typename object_t::value_type& val)
    {
        push_back(val);
        return *this;
    }

    /*!
    @brief add an object to an object

    This function allows to use `push_back` with an initializer list. In case

    1. the current value is an object,
    2. the initializer list @a init contains only two elements, and
    3. the first element of @a init is a string,

    @a init is converted into an object element and added using
    @ref push_back(const typename object_t::value_type&). Otherwise, @a init
    is converted to a JSON value and added using @ref push_back(basic_json&&).

    @param[in] init  an initializer list

    @complexity Linear in the size of the initializer list @a init.

    @note This function is required to resolve an ambiguous overload error,
          because pairs like `{"key", "value"}` can be both interpreted as
          `object_t::value_type` or `std::initializer_list<basic_json>`, see
          https://github.com/nlohmann/json/issues/235 for more information.

    @liveexample{The example shows how initializer lists are treated as
    objects when possible.,push_back__initializer_list}
    */
    void push_back(initializer_list_t init)
    {
        if (is_object() and init.size() == 2 and (*init.begin())->is_string())
        {
            basic_json&& key = init.begin()->moved_or_copied();
            push_back(typename object_t::value_type(
                          std::move(key.get_ref<string_t&>()), (init.begin() + 1)->moved_or_copied()));
        }
        else
        {
            push_back(basic_json(init));
        }
    }

    /*!
    @brief add an object to an object
    @copydoc push_back(initializer_list_t)
    */
    reference operator+=(initializer_list_t init)
    {
        push_back(init);
        return *this;
    }

    /*!
    @brief add an object to an array

    Creates a JSON value from the passed parameters @a args to the end of the
    JSON value. If the function is called on a JSON null value, an empty array
    is created before appending the value created from @a args.

    @param[in] args arguments to forward to a constructor of @ref basic_json
    @tparam Args compatible types to create a @ref basic_json object

    @throw type_error.311 when called on a type other than JSON array or
    null; example: `"cannot use emplace_back() with number"`

    @complexity Amortized constant.

    @liveexample{The example shows how `push_back()` can be used to add
    elements to a JSON array. Note how the `null` value was silently converted
    to a JSON array.,emplace_back}

    @since version 2.0.8
    */
    template<class... Args>
    void emplace_back(Args&& ... args)
    {
        // emplace_back only works for null objects or arrays
        if (JSON_UNLIKELY(not(is_null() or is_array())))
        {
            JSON_THROW(type_error::create(311, "cannot use emplace_back() with " + std::string(type_name())));
        }

        // transform null object into an array
        if (is_null())
        {
            m_type = value_t::array;
            m_value = value_t::array;
            assert_invariant();
        }

        // add element to array (perfect forwarding)
        m_value.array->emplace_back(std::forward<Args>(args)...);
    }

    /*!
    @brief add an object to an object if key does not exist

    Inserts a new element into a JSON object constructed in-place with the
    given @a args if there is no element with the key in the container. If the
    function is called on a JSON null value, an empty object is created before
    appending the value created from @a args.

    @param[in] args arguments to forward to a constructor of @ref basic_json
    @tparam Args compatible types to create a @ref basic_json object

    @return a pair consisting of an iterator to the inserted element, or the
            already-existing element if no insertion happened, and a bool
            denoting whether the insertion took place.

    @throw type_error.311 when called on a type other than JSON object or
    null; example: `"cannot use emplace() with number"`

    @complexity Logarithmic in the size of the container, O(log(`size()`)).

    @liveexample{The example shows how `emplace()` can be used to add elements
    to a JSON object. Note how the `null` value was silently converted to a
    JSON object. Further note how no value is added if there was already one
    value stored with the same key.,emplace}

    @since version 2.0.8
    */
    template<class... Args>
    std::pair<iterator, bool> emplace(Args&& ... args)
    {
        // emplace only works for null objects or arrays
        if (JSON_UNLIKELY(not(is_null() or is_object())))
        {
            JSON_THROW(type_error::create(311, "cannot use emplace() with " + std::string(type_name())));
        }

        // transform null object into an object
        if (is_null())
        {
            m_type = value_t::object;
            m_value = value_t::object;
            assert_invariant();
        }

        // add element to array (perfect forwarding)
        auto res = m_value.object->emplace(std::forward<Args>(args)...);
        // create result iterator and set iterator to the result of emplace
        auto it = begin();
        it.m_it.object_iterator = res.first;

        // return pair of iterator and boolean
        return {it, res.second};
    }

    /// Helper for insertion of an iterator
    /// @note: This uses std::distance to support GCC 4.8,
    ///        see https://github.com/nlohmann/json/pull/1257
    template<typename... Args>
    iterator insert_iterator(const_iterator pos, Args&& ... args)
    {
        iterator result(this);
        assert(m_value.array != nullptr);

        auto insert_pos = std::distance(m_value.array->begin(), pos.m_it.array_iterator);
        m_value.array->insert(pos.m_it.array_iterator, std::forward<Args>(args)...);
        result.m_it.array_iterator = m_value.array->begin() + insert_pos;

        // This could have been written as:
        // result.m_it.array_iterator = m_value.array->insert(pos.m_it.array_iterator, cnt, val);
        // but the return value of insert is missing in GCC 4.8, so it is written this way instead.

        return result;
    }

    /*!
    @brief inserts element

    Inserts element @a val before iterator @a pos.

    @param[in] pos iterator before which the content will be inserted; may be
    the end() iterator
    @param[in] val element to insert
    @return iterator pointing to the inserted @a val.

    @throw type_error.309 if called on JSON values other than arrays;
    example: `"cannot use insert() with string"`
    @throw invalid_iterator.202 if @a pos is not an iterator of *this;
    example: `"iterator does not fit current value"`

    @complexity Constant plus linear in the distance between @a pos and end of
    the container.

    @liveexample{The example shows how `insert()` is used.,insert}

    @since version 1.0.0
    */
    iterator insert(const_iterator pos, const basic_json& val)
    {
        // insert only works for arrays
        if (JSON_LIKELY(is_array()))
        {
            // check if iterator pos fits to this JSON value
            if (JSON_UNLIKELY(pos.m_object != this))
            {
                JSON_THROW(invalid_iterator::create(202, "iterator does not fit current value"));
            }

            // insert to array and return iterator
            return insert_iterator(pos, val);
        }

        JSON_THROW(type_error::create(309, "cannot use insert() with " + std::string(type_name())));
    }

    /*!
    @brief inserts element
    @copydoc insert(const_iterator, const basic_json&)
    */
    iterator insert(const_iterator pos, basic_json&& val)
    {
        return insert(pos, val);
    }

    /*!
    @brief inserts elements

    Inserts @a cnt copies of @a val before iterator @a pos.

    @param[in] pos iterator before which the content will be inserted; may be
    the end() iterator
    @param[in] cnt number of copies of @a val to insert
    @param[in] val element to insert
    @return iterator pointing to the first element inserted, or @a pos if
    `cnt==0`

    @throw type_error.309 if called on JSON values other than arrays; example:
    `"cannot use insert() with string"`
    @throw invalid_iterator.202 if @a pos is not an iterator of *this;
    example: `"iterator does not fit current value"`

    @complexity Linear in @a cnt plus linear in the distance between @a pos
    and end of the container.

    @liveexample{The example shows how `insert()` is used.,insert__count}

    @since version 1.0.0
    */
    iterator insert(const_iterator pos, size_type cnt, const basic_json& val)
    {
        // insert only works for arrays
        if (JSON_LIKELY(is_array()))
        {
            // check if iterator pos fits to this JSON value
            if (JSON_UNLIKELY(pos.m_object != this))
            {
                JSON_THROW(invalid_iterator::create(202, "iterator does not fit current value"));
            }

            // insert to array and return iterator
            return insert_iterator(pos, cnt, val);
        }

        JSON_THROW(type_error::create(309, "cannot use insert() with " + std::string(type_name())));
    }

    /*!
    @brief inserts elements

    Inserts elements from range `[first, last)` before iterator @a pos.

    @param[in] pos iterator before which the content will be inserted; may be
    the end() iterator
    @param[in] first begin of the range of elements to insert
    @param[in] last end of the range of elements to insert

    @throw type_error.309 if called on JSON values other than arrays; example:
    `"cannot use insert() with string"`
    @throw invalid_iterator.202 if @a pos is not an iterator of *this;
    example: `"iterator does not fit current value"`
    @throw invalid_iterator.210 if @a first and @a last do not belong to the
    same JSON value; example: `"iterators do not fit"`
    @throw invalid_iterator.211 if @a first or @a last are iterators into
    container for which insert is called; example: `"passed iterators may not
    belong to container"`

    @return iterator pointing to the first element inserted, or @a pos if
    `first==last`

    @complexity Linear in `std::distance(first, last)` plus linear in the
    distance between @a pos and end of the container.

    @liveexample{The example shows how `insert()` is used.,insert__range}

    @since version 1.0.0
    */
    iterator insert(const_iterator pos, const_iterator first, const_iterator last)
    {
        // insert only works for arrays
        if (JSON_UNLIKELY(not is_array()))
        {
            JSON_THROW(type_error::create(309, "cannot use insert() with " + std::string(type_name())));
        }

        // check if iterator pos fits to this JSON value
        if (JSON_UNLIKELY(pos.m_object != this))
        {
            JSON_THROW(invalid_iterator::create(202, "iterator does not fit current value"));
        }

        // check if range iterators belong to the same JSON object
        if (JSON_UNLIKELY(first.m_object != last.m_object))
        {
            JSON_THROW(invalid_iterator::create(210, "iterators do not fit"));
        }

        if (JSON_UNLIKELY(first.m_object == this))
        {
            JSON_THROW(invalid_iterator::create(211, "passed iterators may not belong to container"));
        }

        // insert to array and return iterator
        return insert_iterator(pos, first.m_it.array_iterator, last.m_it.array_iterator);
    }

    /*!
    @brief inserts elements

    Inserts elements from initializer list @a ilist before iterator @a pos.

    @param[in] pos iterator before which the content will be inserted; may be
    the end() iterator
    @param[in] ilist initializer list to insert the values from

    @throw type_error.309 if called on JSON values other than arrays; example:
    `"cannot use insert() with string"`
    @throw invalid_iterator.202 if @a pos is not an iterator of *this;
    example: `"iterator does not fit current value"`

    @return iterator pointing to the first element inserted, or @a pos if
    `ilist` is empty

    @complexity Linear in `ilist.size()` plus linear in the distance between
    @a pos and end of the container.

    @liveexample{The example shows how `insert()` is used.,insert__ilist}

    @since version 1.0.0
    */
    iterator insert(const_iterator pos, initializer_list_t ilist)
    {
        // insert only works for arrays
        if (JSON_UNLIKELY(not is_array()))
        {
            JSON_THROW(type_error::create(309, "cannot use insert() with " + std::string(type_name())));
        }

        // check if iterator pos fits to this JSON value
        if (JSON_UNLIKELY(pos.m_object != this))
        {
            JSON_THROW(invalid_iterator::create(202, "iterator does not fit current value"));
        }

        // insert to array and return iterator
        return insert_iterator(pos, ilist.begin(), ilist.end());
    }

    /*!
    @brief inserts elements

    Inserts elements from range `[first, last)`.

    @param[in] first begin of the range of elements to insert
    @param[in] last end of the range of elements to insert

    @throw type_error.309 if called on JSON values other than objects; example:
    `"cannot use insert() with string"`
    @throw invalid_iterator.202 if iterator @a first or @a last does does not
    point to an object; example: `"iterators first and last must point to
    objects"`
    @throw invalid_iterator.210 if @a first and @a last do not belong to the
    same JSON value; example: `"iterators do not fit"`

    @complexity Logarithmic: `O(N*log(size() + N))`, where `N` is the number
    of elements to insert.

    @liveexample{The example shows how `insert()` is used.,insert__range_object}

    @since version 3.0.0
    */
    void insert(const_iterator first, const_iterator last)
    {
        // insert only works for objects
        if (JSON_UNLIKELY(not is_object()))
        {
            JSON_THROW(type_error::create(309, "cannot use insert() with " + std::string(type_name())));
        }

        // check if range iterators belong to the same JSON object
        if (JSON_UNLIKELY(first.m_object != last.m_object))
        {
            JSON_THROW(invalid_iterator::create(210, "iterators do not fit"));
        }

        // passed iterators must belong to objects
        if (JSON_UNLIKELY(not first.m_object->is_object()))
        {
            JSON_THROW(invalid_iterator::create(202, "iterators first and last must point to objects"));
        }

        m_value.object->insert(first.m_it.object_iterator, last.m_it.object_iterator);
    }

    /*!
    @brief updates a JSON object from another object, overwriting existing keys

    Inserts all values from JSON object @a j and overwrites existing keys.

    @param[in] j  JSON object to read values from

    @throw type_error.312 if called on JSON values other than objects; example:
    `"cannot use update() with string"`

    @complexity O(N*log(size() + N)), where N is the number of elements to
                insert.

    @liveexample{The example shows how `update()` is used.,update}

    @sa https://docs.python.org/3.6/library/stdtypes.html#dict.update

    @since version 3.0.0
    */
    void update(const_reference j)
    {
        // implicitly convert null value to an empty object
        if (is_null())
        {
            m_type = value_t::object;
            m_value.object = create<object_t>();
            assert_invariant();
        }

        if (JSON_UNLIKELY(not is_object()))
        {
            JSON_THROW(type_error::create(312, "cannot use update() with " + std::string(type_name())));
        }
        if (JSON_UNLIKELY(not j.is_object()))
        {
            JSON_THROW(type_error::create(312, "cannot use update() with " + std::string(j.type_name())));
        }

        for (auto it = j.cbegin(); it != j.cend(); ++it)
        {
            m_value.object->operator[](it.key()) = it.value();
        }
    }

    /*!
    @brief updates a JSON object from another object, overwriting existing keys

    Inserts all values from from range `[first, last)` and overwrites existing
    keys.

    @param[in] first begin of the range of elements to insert
    @param[in] last end of the range of elements to insert

    @throw type_error.312 if called on JSON values other than objects; example:
    `"cannot use update() with string"`
    @throw invalid_iterator.202 if iterator @a first or @a last does does not
    point to an object; example: `"iterators first and last must point to
    objects"`
    @throw invalid_iterator.210 if @a first and @a last do not belong to the
    same JSON value; example: `"iterators do not fit"`

    @complexity O(N*log(size() + N)), where N is the number of elements to
                insert.

    @liveexample{The example shows how `update()` is used__range.,update}

    @sa https://docs.python.org/3.6/library/stdtypes.html#dict.update

    @since version 3.0.0
    */
    void update(const_iterator first, const_iterator last)
    {
        // implicitly convert null value to an empty object
        if (is_null())
        {
            m_type = value_t::object;
            m_value.object = create<object_t>();
            assert_invariant();
        }

        if (JSON_UNLIKELY(not is_object()))
        {
            JSON_THROW(type_error::create(312, "cannot use update() with " + std::string(type_name())));
        }

        // check if range iterators belong to the same JSON object
        if (JSON_UNLIKELY(first.m_object != last.m_object))
        {
            JSON_THROW(invalid_iterator::create(210, "iterators do not fit"));
        }

        // passed iterators must belong to objects
        if (JSON_UNLIKELY(not first.m_object->is_object()
                          or not last.m_object->is_object()))
        {
            JSON_THROW(invalid_iterator::create(202, "iterators first and last must point to objects"));
        }

        for (auto it = first; it != last; ++it)
        {
            m_value.object->operator[](it.key()) = it.value();
        }
    }

    /*!
    @brief exchanges the values

    Exchanges the contents of the JSON value with those of @a other. Does not
    invoke any move, copy, or swap operations on individual elements. All
    iterators and references remain valid. The past-the-end iterator is
    invalidated.

    @param[in,out] other JSON value to exchange the contents with

    @complexity Constant.

    @liveexample{The example below shows how JSON values can be swapped with
    `swap()`.,swap__reference}

    @since version 1.0.0
    */
    void swap(reference other) noexcept (
        std::is_nothrow_move_constructible<value_t>::value and
        std::is_nothrow_move_assignable<value_t>::value and
        std::is_nothrow_move_constructible<json_value>::value and
        std::is_nothrow_move_assignable<json_value>::value
    )
    {
        std::swap(m_type, other.m_type);
        std::swap(m_value, other.m_value);
        assert_invariant();
    }

    /*!
    @brief exchanges the values

    Exchanges the contents of a JSON array with those of @a other. Does not
    invoke any move, copy, or swap operations on individual elements. All
    iterators and references remain valid. The past-the-end iterator is
    invalidated.

    @param[in,out] other array to exchange the contents with

    @throw type_error.310 when JSON value is not an array; example: `"cannot
    use swap() with string"`

    @complexity Constant.

    @liveexample{The example below shows how arrays can be swapped with
    `swap()`.,swap__array_t}

    @since version 1.0.0
    */
    void swap(array_t& other)
    {
        // swap only works for arrays
        if (JSON_LIKELY(is_array()))
        {
            std::swap(*(m_value.array), other);
        }
        else
        {
            JSON_THROW(type_error::create(310, "cannot use swap() with " + std::string(type_name())));
        }
    }

    /*!
    @brief exchanges the values

    Exchanges the contents of a JSON object with those of @a other. Does not
    invoke any move, copy, or swap operations on individual elements. All
    iterators and references remain valid. The past-the-end iterator is
    invalidated.

    @param[in,out] other object to exchange the contents with

    @throw type_error.310 when JSON value is not an object; example:
    `"cannot use swap() with string"`

    @complexity Constant.

    @liveexample{The example below shows how objects can be swapped with
    `swap()`.,swap__object_t}

    @since version 1.0.0
    */
    void swap(object_t& other)
    {
        // swap only works for objects
        if (JSON_LIKELY(is_object()))
        {
            std::swap(*(m_value.object), other);
        }
        else
        {
            JSON_THROW(type_error::create(310, "cannot use swap() with " + std::string(type_name())));
        }
    }

    /*!
    @brief exchanges the values

    Exchanges the contents of a JSON string with those of @a other. Does not
    invoke any move, copy, or swap operations on individual elements. All
    iterators and references remain valid. The past-the-end iterator is
    invalidated.

    @param[in,out] other string to exchange the contents with

    @throw type_error.310 when JSON value is not a string; example: `"cannot
    use swap() with boolean"`

    @complexity Constant.

    @liveexample{The example below shows how strings can be swapped with
    `swap()`.,swap__string_t}

    @since version 1.0.0
    */
    void swap(string_t& other)
    {
        // swap only works for strings
        if (JSON_LIKELY(is_string()))
        {
            std::swap(*(m_value.string), other);
        }
        else
        {
            JSON_THROW(type_error::create(310, "cannot use swap() with " + std::string(type_name())));
        }
    }

    /// @}

  public:
    //////////////////////////////////////////
    // lexicographical comparison operators //
    //////////////////////////////////////////

    /// @name lexicographical comparison operators
    /// @{

    /*!
    @brief comparison: equal

    Compares two JSON values for equality according to the following rules:
    - Two JSON values are equal if (1) they are from the same type and (2)
      their stored values are the same according to their respective
      `operator==`.
    - Integer and floating-point numbers are automatically converted before
      comparison. Note than two NaN values are always treated as unequal.
    - Two JSON null values are equal.

    @note Floating-point inside JSON values numbers are compared with
    `json::number_float_t::operator==` which is `double::operator==` by
    default. To compare floating-point while respecting an epsilon, an alternative
    [comparison function](https://github.com/mariokonrad/marnav/blob/master/src/marnav/math/floatingpoint.hpp#L34-#L39)
    could be used, for instance
    @code {.cpp}
    template<typename T, typename = typename std::enable_if<std::is_floating_point<T>::value, T>::type>
    inline bool is_same(T a, T b, T epsilon = std::numeric_limits<T>::epsilon()) noexcept
    {
        return std::abs(a - b) <= epsilon;
    }
    @endcode

    @note NaN values never compare equal to themselves or to other NaN values.

    @param[in] lhs  first JSON value to consider
    @param[in] rhs  second JSON value to consider
    @return whether the values @a lhs and @a rhs are equal

    @exceptionsafety No-throw guarantee: this function never throws exceptions.

    @complexity Linear.

    @liveexample{The example demonstrates comparing several JSON
    types.,operator__equal}

    @since version 1.0.0
    */
    friend bool operator==(const_reference lhs, const_reference rhs) noexcept
    {
        const auto lhs_type = lhs.type();
        const auto rhs_type = rhs.type();

        if (lhs_type == rhs_type)
        {
            switch (lhs_type)
            {
                case value_t::array:
                    return (*lhs.m_value.array == *rhs.m_value.array);

                case value_t::object:
                    return (*lhs.m_value.object == *rhs.m_value.object);

                case value_t::null:
                    return true;

                case value_t::string:
                    return (*lhs.m_value.string == *rhs.m_value.string);

                case value_t::boolean:
                    return (lhs.m_value.boolean == rhs.m_value.boolean);

                case value_t::number_integer:
                    return (lhs.m_value.number_integer == rhs.m_value.number_integer);

                case value_t::number_unsigned:
                    return (lhs.m_value.number_unsigned == rhs.m_value.number_unsigned);

                case value_t::number_float:
                    return (lhs.m_value.number_float == rhs.m_value.number_float);

                default:
                    return false;
            }
        }
        else if (lhs_type == value_t::number_integer and rhs_type == value_t::number_float)
        {
            return (static_cast<number_float_t>(lhs.m_value.number_integer) == rhs.m_value.number_float);
        }
        else if (lhs_type == value_t::number_float and rhs_type == value_t::number_integer)
        {
            return (lhs.m_value.number_float == static_cast<number_float_t>(rhs.m_value.number_integer));
        }
        else if (lhs_type == value_t::number_unsigned and rhs_type == value_t::number_float)
        {
            return (static_cast<number_float_t>(lhs.m_value.number_unsigned) == rhs.m_value.number_float);
        }
        else if (lhs_type == value_t::number_float and rhs_type == value_t::number_unsigned)
        {
            return (lhs.m_value.number_float == static_cast<number_float_t>(rhs.m_value.number_unsigned));
        }
        else if (lhs_type == value_t::number_unsigned and rhs_type == value_t::number_integer)
        {
            return (static_cast<number_integer_t>(lhs.m_value.number_unsigned) == rhs.m_value.number_integer);
        }
        else if (lhs_type == value_t::number_integer and rhs_type == value_t::number_unsigned)
        {
            return (lhs.m_value.number_integer == static_cast<number_integer_t>(rhs.m_value.number_unsigned));
        }

        return false;
    }

    /*!
    @brief comparison: equal
    @copydoc operator==(const_reference, const_reference)
    */
    template<typename ScalarType, typename std::enable_if<
                 std::is_scalar<ScalarType>::value, int>::type = 0>
    friend bool operator==(const_reference lhs, const ScalarType rhs) noexcept
    {
        return (lhs == basic_json(rhs));
    }

    /*!
    @brief comparison: equal
    @copydoc operator==(const_reference, const_reference)
    */
    template<typename ScalarType, typename std::enable_if<
                 std::is_scalar<ScalarType>::value, int>::type = 0>
    friend bool operator==(const ScalarType lhs, const_reference rhs) noexcept
    {
        return (basic_json(lhs) == rhs);
    }

    /*!
    @brief comparison: not equal

    Compares two JSON values for inequality by calculating `not (lhs == rhs)`.

    @param[in] lhs  first JSON value to consider
    @param[in] rhs  second JSON value to consider
    @return whether the values @a lhs and @a rhs are not equal

    @complexity Linear.

    @exceptionsafety No-throw guarantee: this function never throws exceptions.

    @liveexample{The example demonstrates comparing several JSON
    types.,operator__notequal}

    @since version 1.0.0
    */
    friend bool operator!=(const_reference lhs, const_reference rhs) noexcept
    {
        return not (lhs == rhs);
    }

    /*!
    @brief comparison: not equal
    @copydoc operator!=(const_reference, const_reference)
    */
    template<typename ScalarType, typename std::enable_if<
                 std::is_scalar<ScalarType>::value, int>::type = 0>
    friend bool operator!=(const_reference lhs, const ScalarType rhs) noexcept
    {
        return (lhs != basic_json(rhs));
    }

    /*!
    @brief comparison: not equal
    @copydoc operator!=(const_reference, const_reference)
    */
    template<typename ScalarType, typename std::enable_if<
                 std::is_scalar<ScalarType>::value, int>::type = 0>
    friend bool operator!=(const ScalarType lhs, const_reference rhs) noexcept
    {
        return (basic_json(lhs) != rhs);
    }

    /*!
    @brief comparison: less than

    Compares whether one JSON value @a lhs is less than another JSON value @a
    rhs according to the following rules:
    - If @a lhs and @a rhs have the same type, the values are compared using
      the default `<` operator.
    - Integer and floating-point numbers are automatically converted before
      comparison
    - In case @a lhs and @a rhs have different types, the values are ignored
      and the order of the types is considered, see
      @ref operator<(const value_t, const value_t).

    @param[in] lhs  first JSON value to consider
    @param[in] rhs  second JSON value to consider
    @return whether @a lhs is less than @a rhs

    @complexity Linear.

    @exceptionsafety No-throw guarantee: this function never throws exceptions.

    @liveexample{The example demonstrates comparing several JSON
    types.,operator__less}

    @since version 1.0.0
    */
    friend bool operator<(const_reference lhs, const_reference rhs) noexcept
    {
        const auto lhs_type = lhs.type();
        const auto rhs_type = rhs.type();

        if (lhs_type == rhs_type)
        {
            switch (lhs_type)
            {
                case value_t::array:
                    return (*lhs.m_value.array) < (*rhs.m_value.array);

                case value_t::object:
                    return *lhs.m_value.object < *rhs.m_value.object;

                case value_t::null:
                    return false;

                case value_t::string:
                    return *lhs.m_value.string < *rhs.m_value.string;

                case value_t::boolean:
                    return lhs.m_value.boolean < rhs.m_value.boolean;

                case value_t::number_integer:
                    return lhs.m_value.number_integer < rhs.m_value.number_integer;

                case value_t::number_unsigned:
                    return lhs.m_value.number_unsigned < rhs.m_value.number_unsigned;

                case value_t::number_float:
                    return lhs.m_value.number_float < rhs.m_value.number_float;

                default:
                    return false;
            }
        }
        else if (lhs_type == value_t::number_integer and rhs_type == value_t::number_float)
        {
            return static_cast<number_float_t>(lhs.m_value.number_integer) < rhs.m_value.number_float;
        }
        else if (lhs_type == value_t::number_float and rhs_type == value_t::number_integer)
        {
            return lhs.m_value.number_float < static_cast<number_float_t>(rhs.m_value.number_integer);
        }
        else if (lhs_type == value_t::number_unsigned and rhs_type == value_t::number_float)
        {
            return static_cast<number_float_t>(lhs.m_value.number_unsigned) < rhs.m_value.number_float;
        }
        else if (lhs_type == value_t::number_float and rhs_type == value_t::number_unsigned)
        {
            return lhs.m_value.number_float < static_cast<number_float_t>(rhs.m_value.number_unsigned);
        }
        else if (lhs_type == value_t::number_integer and rhs_type == value_t::number_unsigned)
        {
            return lhs.m_value.number_integer < static_cast<number_integer_t>(rhs.m_value.number_unsigned);
        }
        else if (lhs_type == value_t::number_unsigned and rhs_type == value_t::number_integer)
        {
            return static_cast<number_integer_t>(lhs.m_value.number_unsigned) < rhs.m_value.number_integer;
        }

        // We only reach this line if we cannot compare values. In that case,
        // we compare types. Note we have to call the operator explicitly,
        // because MSVC has problems otherwise.
        return operator<(lhs_type, rhs_type);
    }

    /*!
    @brief comparison: less than
    @copydoc operator<(const_reference, const_reference)
    */
    template<typename ScalarType, typename std::enable_if<
                 std::is_scalar<ScalarType>::value, int>::type = 0>
    friend bool operator<(const_reference lhs, const ScalarType rhs) noexcept
    {
        return (lhs < basic_json(rhs));
    }

    /*!
    @brief comparison: less than
    @copydoc operator<(const_reference, const_reference)
    */
    template<typename ScalarType, typename std::enable_if<
                 std::is_scalar<ScalarType>::value, int>::type = 0>
    friend bool operator<(const ScalarType lhs, const_reference rhs) noexcept
    {
        return (basic_json(lhs) < rhs);
    }

    /*!
    @brief comparison: less than or equal

    Compares whether one JSON value @a lhs is less than or equal to another
    JSON value by calculating `not (rhs < lhs)`.

    @param[in] lhs  first JSON value to consider
    @param[in] rhs  second JSON value to consider
    @return whether @a lhs is less than or equal to @a rhs

    @complexity Linear.

    @exceptionsafety No-throw guarantee: this function never throws exceptions.

    @liveexample{The example demonstrates comparing several JSON
    types.,operator__greater}

    @since version 1.0.0
    */
    friend bool operator<=(const_reference lhs, const_reference rhs) noexcept
    {
        return not (rhs < lhs);
    }

    /*!
    @brief comparison: less than or equal
    @copydoc operator<=(const_reference, const_reference)
    */
    template<typename ScalarType, typename std::enable_if<
                 std::is_scalar<ScalarType>::value, int>::type = 0>
    friend bool operator<=(const_reference lhs, const ScalarType rhs) noexcept
    {
        return (lhs <= basic_json(rhs));
    }

    /*!
    @brief comparison: less than or equal
    @copydoc operator<=(const_reference, const_reference)
    */
    template<typename ScalarType, typename std::enable_if<
                 std::is_scalar<ScalarType>::value, int>::type = 0>
    friend bool operator<=(const ScalarType lhs, const_reference rhs) noexcept
    {
        return (basic_json(lhs) <= rhs);
    }

    /*!
    @brief comparison: greater than

    Compares whether one JSON value @a lhs is greater than another
    JSON value by calculating `not (lhs <= rhs)`.

    @param[in] lhs  first JSON value to consider
    @param[in] rhs  second JSON value to consider
    @return whether @a lhs is greater than to @a rhs

    @complexity Linear.

    @exceptionsafety No-throw guarantee: this function never throws exceptions.

    @liveexample{The example demonstrates comparing several JSON
    types.,operator__lessequal}

    @since version 1.0.0
    */
    friend bool operator>(const_reference lhs, const_reference rhs) noexcept
    {
        return not (lhs <= rhs);
    }

    /*!
    @brief comparison: greater than
    @copydoc operator>(const_reference, const_reference)
    */
    template<typename ScalarType, typename std::enable_if<
                 std::is_scalar<ScalarType>::value, int>::type = 0>
    friend bool operator>(const_reference lhs, const ScalarType rhs) noexcept
    {
        return (lhs > basic_json(rhs));
    }

    /*!
    @brief comparison: greater than
    @copydoc operator>(const_reference, const_reference)
    */
    template<typename ScalarType, typename std::enable_if<
                 std::is_scalar<ScalarType>::value, int>::type = 0>
    friend bool operator>(const ScalarType lhs, const_reference rhs) noexcept
    {
        return (basic_json(lhs) > rhs);
    }

    /*!
    @brief comparison: greater than or equal

    Compares whether one JSON value @a lhs is greater than or equal to another
    JSON value by calculating `not (lhs < rhs)`.

    @param[in] lhs  first JSON value to consider
    @param[in] rhs  second JSON value to consider
    @return whether @a lhs is greater than or equal to @a rhs

    @complexity Linear.

    @exceptionsafety No-throw guarantee: this function never throws exceptions.

    @liveexample{The example demonstrates comparing several JSON
    types.,operator__greaterequal}

    @since version 1.0.0
    */
    friend bool operator>=(const_reference lhs, const_reference rhs) noexcept
    {
        return not (lhs < rhs);
    }

    /*!
    @brief comparison: greater than or equal
    @copydoc operator>=(const_reference, const_reference)
    */
    template<typename ScalarType, typename std::enable_if<
                 std::is_scalar<ScalarType>::value, int>::type = 0>
    friend bool operator>=(const_reference lhs, const ScalarType rhs) noexcept
    {
        return (lhs >= basic_json(rhs));
    }

    /*!
    @brief comparison: greater than or equal
    @copydoc operator>=(const_reference, const_reference)
    */
    template<typename ScalarType, typename std::enable_if<
                 std::is_scalar<ScalarType>::value, int>::type = 0>
    friend bool operator>=(const ScalarType lhs, const_reference rhs) noexcept
    {
        return (basic_json(lhs) >= rhs);
    }

    /// @}

    ///////////////////
    // serialization //
    ///////////////////

    /// @name serialization
    /// @{

    /*!
    @brief serialize to stream

    Serialize the given JSON value @a j to the output stream @a o. The JSON
    value will be serialized using the @ref dump member function.

    - The indentation of the output can be controlled with the member variable
      `width` of the output stream @a o. For instance, using the manipulator
      `std::setw(4)` on @a o sets the indentation level to `4` and the
      serialization result is the same as calling `dump(4)`.

    - The indentation character can be controlled with the member variable
      `fill` of the output stream @a o. For instance, the manipulator
      `std::setfill('\\t')` sets indentation to use a tab character rather than
      the default space character.

    @param[in,out] o  stream to serialize to
    @param[in] j  JSON value to serialize

    @return the stream @a o

    @throw type_error.316 if a string stored inside the JSON value is not
                          UTF-8 encoded

    @complexity Linear.

    @liveexample{The example below shows the serialization with different
    parameters to `width` to adjust the indentation level.,operator_serialize}

    @since version 1.0.0; indentation character added in version 3.0.0
    */
    friend std::ostream& operator<<(std::ostream& o, const basic_json& j)
    {
        // read width member and use it as indentation parameter if nonzero
        const bool pretty_print = (o.width() > 0);
        const auto indentation = (pretty_print ? o.width() : 0);

        // reset width to 0 for subsequent calls to this stream
        o.width(0);

        // do the actual serialization
        serializer s(detail::output_adapter<char>(o), o.fill());
        s.dump(j, pretty_print, false, static_cast<unsigned int>(indentation));
        return o;
    }

    /*!
    @brief serialize to stream
    @deprecated This stream operator is deprecated and will be removed in
                future 4.0.0 of the library. Please use
                @ref operator<<(std::ostream&, const basic_json&)
                instead; that is, replace calls like `j >> o;` with `o << j;`.
    @since version 1.0.0; deprecated since version 3.0.0
    */
    JSON_DEPRECATED
    friend std::ostream& operator>>(const basic_json& j, std::ostream& o)
    {
        return o << j;
    }

    /// @}


    /////////////////////
    // deserialization //
    /////////////////////

    /// @name deserialization
    /// @{

    /*!
    @brief deserialize from a compatible input

    This function reads from a compatible input. Examples are:
    - an array of 1-byte values
    - strings with character/literal type with size of 1 byte
    - input streams
    - container with contiguous storage of 1-byte values. Compatible container
      types include `std::vector`, `std::string`, `std::array`,
      `std::valarray`, and `std::initializer_list`. Furthermore, C-style
      arrays can be used with `std::begin()`/`std::end()`. User-defined
      containers can be used as long as they implement random-access iterators
      and a contiguous storage.

    @pre Each element of the container has a size of 1 byte. Violating this
    precondition yields undefined behavior. **This precondition is enforced
    with a static assertion.**

    @pre The container storage is contiguous. Violating this precondition
    yields undefined behavior. **This precondition is enforced with an
    assertion.**
    @pre Each element of the container has a size of 1 byte. Violating this
    precondition yields undefined behavior. **This precondition is enforced
    with a static assertion.**

    @warning There is no way to enforce all preconditions at compile-time. If
             the function is called with a noncompliant container and with
             assertions switched off, the behavior is undefined and will most
             likely yield segmentation violation.

    @param[in] i  input to read from
    @param[in] cb  a parser callback function of type @ref parser_callback_t
    which is used to control the deserialization by filtering unwanted values
    (optional)

    @return result of the deserialization

    @throw parse_error.101 if a parse error occurs; example: `""unexpected end
    of input; expected string literal""`
    @throw parse_error.102 if to_unicode fails or surrogate error
    @throw parse_error.103 if to_unicode fails

    @complexity Linear in the length of the input. The parser is a predictive
    LL(1) parser. The complexity can be higher if the parser callback function
    @a cb has a super-linear complexity.

    @note A UTF-8 byte order mark is silently ignored.

    @liveexample{The example below demonstrates the `parse()` function reading
    from an array.,parse__array__parser_callback_t}

    @liveexample{The example below demonstrates the `parse()` function with
    and without callback function.,parse__string__parser_callback_t}

    @liveexample{The example below demonstrates the `parse()` function with
    and without callback function.,parse__istream__parser_callback_t}

    @liveexample{The example below demonstrates the `parse()` function reading
    from a contiguous container.,parse__contiguouscontainer__parser_callback_t}

    @since version 2.0.3 (contiguous containers)
    */
    static basic_json parse(detail::input_adapter&& i,
                            const parser_callback_t cb = nullptr,
                            const bool allow_exceptions = true)
    {
        basic_json result;
        parser(i, cb, allow_exceptions).parse(true, result);
        return result;
    }

    static bool accept(detail::input_adapter&& i)
    {
        return parser(i).accept(true);
    }

    /*!
    @brief generate SAX events

    The SAX event lister must follow the interface of @ref json_sax.

    This function reads from a compatible input. Examples are:
    - an array of 1-byte values
    - strings with character/literal type with size of 1 byte
    - input streams
    - container with contiguous storage of 1-byte values. Compatible container
      types include `std::vector`, `std::string`, `std::array`,
      `std::valarray`, and `std::initializer_list`. Furthermore, C-style
      arrays can be used with `std::begin()`/`std::end()`. User-defined
      containers can be used as long as they implement random-access iterators
      and a contiguous storage.

    @pre Each element of the container has a size of 1 byte. Violating this
    precondition yields undefined behavior. **This precondition is enforced
    with a static assertion.**

    @pre The container storage is contiguous. Violating this precondition
    yields undefined behavior. **This precondition is enforced with an
    assertion.**
    @pre Each element of the container has a size of 1 byte. Violating this
    precondition yields undefined behavior. **This precondition is enforced
    with a static assertion.**

    @warning There is no way to enforce all preconditions at compile-time. If
             the function is called with a noncompliant container and with
             assertions switched off, the behavior is undefined and will most
             likely yield segmentation violation.

    @param[in] i  input to read from
    @param[in,out] sax  SAX event listener
    @param[in] format  the format to parse (JSON, CBOR, MessagePack, or UBJSON)
    @param[in] strict  whether the input has to be consumed completely

    @return return value of the last processed SAX event

    @throw parse_error.101 if a parse error occurs; example: `""unexpected end
    of input; expected string literal""`
    @throw parse_error.102 if to_unicode fails or surrogate error
    @throw parse_error.103 if to_unicode fails

    @complexity Linear in the length of the input. The parser is a predictive
    LL(1) parser. The complexity can be higher if the SAX consumer @a sax has
    a super-linear complexity.

    @note A UTF-8 byte order mark is silently ignored.

    @liveexample{The example below demonstrates the `sax_parse()` function
    reading from string and processing the events with a user-defined SAX
    event consumer.,sax_parse}

    @since version 3.2.0
    */
    template <typename SAX>
    static bool sax_parse(detail::input_adapter&& i, SAX* sax,
                          input_format_t format = input_format_t::json,
                          const bool strict = true)
    {
        assert(sax);
        switch (format)
        {
            case input_format_t::json:
                return parser(std::move(i)).sax_parse(sax, strict);
            default:
                return detail::binary_reader<basic_json, SAX>(std::move(i)).sax_parse(format, sax, strict);
        }
    }

    /*!
    @brief deserialize from an iterator range with contiguous storage

    This function reads from an iterator range of a container with contiguous
    storage of 1-byte values. Compatible container types include
    `std::vector`, `std::string`, `std::array`, `std::valarray`, and
    `std::initializer_list`. Furthermore, C-style arrays can be used with
    `std::begin()`/`std::end()`. User-defined containers can be used as long
    as they implement random-access iterators and a contiguous storage.

    @pre The iterator range is contiguous. Violating this precondition yields
    undefined behavior. **This precondition is enforced with an assertion.**
    @pre Each element in the range has a size of 1 byte. Violating this
    precondition yields undefined behavior. **This precondition is enforced
    with a static assertion.**

    @warning There is no way to enforce all preconditions at compile-time. If
             the function is called with noncompliant iterators and with
             assertions switched off, the behavior is undefined and will most
             likely yield segmentation violation.

    @tparam IteratorType iterator of container with contiguous storage
    @param[in] first  begin of the range to parse (included)
    @param[in] last  end of the range to parse (excluded)
    @param[in] cb  a parser callback function of type @ref parser_callback_t
    which is used to control the deserialization by filtering unwanted values
    (optional)
    @param[in] allow_exceptions  whether to throw exceptions in case of a
    parse error (optional, true by default)

    @return result of the deserialization

    @throw parse_error.101 in case of an unexpected token
    @throw parse_error.102 if to_unicode fails or surrogate error
    @throw parse_error.103 if to_unicode fails

    @complexity Linear in the length of the input. The parser is a predictive
    LL(1) parser. The complexity can be higher if the parser callback function
    @a cb has a super-linear complexity.

    @note A UTF-8 byte order mark is silently ignored.

    @liveexample{The example below demonstrates the `parse()` function reading
    from an iterator range.,parse__iteratortype__parser_callback_t}

    @since version 2.0.3
    */
    template<class IteratorType, typename std::enable_if<
                 std::is_base_of<
                     std::random_access_iterator_tag,
                     typename std::iterator_traits<IteratorType>::iterator_category>::value, int>::type = 0>
    static basic_json parse(IteratorType first, IteratorType last,
                            const parser_callback_t cb = nullptr,
                            const bool allow_exceptions = true)
    {
        basic_json result;
        parser(detail::input_adapter(first, last), cb, allow_exceptions).parse(true, result);
        return result;
    }

    template<class IteratorType, typename std::enable_if<
                 std::is_base_of<
                     std::random_access_iterator_tag,
                     typename std::iterator_traits<IteratorType>::iterator_category>::value, int>::type = 0>
    static bool accept(IteratorType first, IteratorType last)
    {
        return parser(detail::input_adapter(first, last)).accept(true);
    }

    template<class IteratorType, class SAX, typename std::enable_if<
                 std::is_base_of<
                     std::random_access_iterator_tag,
                     typename std::iterator_traits<IteratorType>::iterator_category>::value, int>::type = 0>
    static bool sax_parse(IteratorType first, IteratorType last, SAX* sax)
    {
        return parser(detail::input_adapter(first, last)).sax_parse(sax);
    }

    /*!
    @brief deserialize from stream
    @deprecated This stream operator is deprecated and will be removed in
                version 4.0.0 of the library. Please use
                @ref operator>>(std::istream&, basic_json&)
                instead; that is, replace calls like `j << i;` with `i >> j;`.
    @since version 1.0.0; deprecated since version 3.0.0
    */
    JSON_DEPRECATED
    friend std::istream& operator<<(basic_json& j, std::istream& i)
    {
        return operator>>(i, j);
    }

    /*!
    @brief deserialize from stream

    Deserializes an input stream to a JSON value.

    @param[in,out] i  input stream to read a serialized JSON value from
    @param[in,out] j  JSON value to write the deserialized input to

    @throw parse_error.101 in case of an unexpected token
    @throw parse_error.102 if to_unicode fails or surrogate error
    @throw parse_error.103 if to_unicode fails

    @complexity Linear in the length of the input. The parser is a predictive
    LL(1) parser.

    @note A UTF-8 byte order mark is silently ignored.

    @liveexample{The example below shows how a JSON value is constructed by
    reading a serialization from a stream.,operator_deserialize}

    @sa parse(std::istream&, const parser_callback_t) for a variant with a
    parser callback function to filter values while parsing

    @since version 1.0.0
    */
    friend std::istream& operator>>(std::istream& i, basic_json& j)
    {
        parser(detail::input_adapter(i)).parse(false, j);
        return i;
    }

    /// @}

    ///////////////////////////
    // convenience functions //
    ///////////////////////////

    /*!
    @brief return the type as string

    Returns the type name as string to be used in error messages - usually to
    indicate that a function was called on a wrong JSON type.

    @return a string representation of a the @a m_type member:
            Value type  | return value
            ----------- | -------------
            null        | `"null"`
            boolean     | `"boolean"`
            string      | `"string"`
            number      | `"number"` (for all number types)
            object      | `"object"`
            array       | `"array"`
            discarded   | `"discarded"`

    @exceptionsafety No-throw guarantee: this function never throws exceptions.

    @complexity Constant.

    @liveexample{The following code exemplifies `type_name()` for all JSON
    types.,type_name}

    @sa @ref type() -- return the type of the JSON value
    @sa @ref operator value_t() -- return the type of the JSON value (implicit)

    @since version 1.0.0, public since 2.1.0, `const char*` and `noexcept`
    since 3.0.0
    */
    const char* type_name() const noexcept
    {
        {
            switch (m_type)
            {
                case value_t::null:
                    return "null";
                case value_t::object:
                    return "object";
                case value_t::array:
                    return "array";
                case value_t::string:
                    return "string";
                case value_t::boolean:
                    return "boolean";
                case value_t::discarded:
                    return "discarded";
                default:
                    return "number";
            }
        }
    }


  private:
    //////////////////////
    // member variables //
    //////////////////////

    /// the type of the current element
    value_t m_type = value_t::null;

    /// the value of the current element
    json_value m_value = {};

    //////////////////////////////////////////
    // binary serialization/deserialization //
    //////////////////////////////////////////

    /// @name binary serialization/deserialization support
    /// @{

  public:
    /*!
    @brief create a CBOR serialization of a given JSON value

    Serializes a given JSON value @a j to a byte vector using the CBOR (Concise
    Binary Object Representation) serialization format. CBOR is a binary
    serialization format which aims to be more compact than JSON itself, yet
    more efficient to parse.

    The library uses the following mapping from JSON values types to
    CBOR types according to the CBOR specification (RFC 7049):

    JSON value type | value/range                                | CBOR type                          | first byte
    --------------- | ------------------------------------------ | ---------------------------------- | ---------------
    null            | `null`                                     | Null                               | 0xF6
    boolean         | `true`                                     | True                               | 0xF5
    boolean         | `false`                                    | False                              | 0xF4
    number_integer  | -9223372036854775808..-2147483649          | Negative integer (8 bytes follow)  | 0x3B
    number_integer  | -2147483648..-32769                        | Negative integer (4 bytes follow)  | 0x3A
    number_integer  | -32768..-129                               | Negative integer (2 bytes follow)  | 0x39
    number_integer  | -128..-25                                  | Negative integer (1 byte follow)   | 0x38
    number_integer  | -24..-1                                    | Negative integer                   | 0x20..0x37
    number_integer  | 0..23                                      | Integer                            | 0x00..0x17
    number_integer  | 24..255                                    | Unsigned integer (1 byte follow)   | 0x18
    number_integer  | 256..65535                                 | Unsigned integer (2 bytes follow)  | 0x19
    number_integer  | 65536..4294967295                          | Unsigned integer (4 bytes follow)  | 0x1A
    number_integer  | 4294967296..18446744073709551615           | Unsigned integer (8 bytes follow)  | 0x1B
    number_unsigned | 0..23                                      | Integer                            | 0x00..0x17
    number_unsigned | 24..255                                    | Unsigned integer (1 byte follow)   | 0x18
    number_unsigned | 256..65535                                 | Unsigned integer (2 bytes follow)  | 0x19
    number_unsigned | 65536..4294967295                          | Unsigned integer (4 bytes follow)  | 0x1A
    number_unsigned | 4294967296..18446744073709551615           | Unsigned integer (8 bytes follow)  | 0x1B
    number_float    | *any value*                                | Double-Precision Float             | 0xFB
    string          | *length*: 0..23                            | UTF-8 string                       | 0x60..0x77
    string          | *length*: 23..255                          | UTF-8 string (1 byte follow)       | 0x78
    string          | *length*: 256..65535                       | UTF-8 string (2 bytes follow)      | 0x79
    string          | *length*: 65536..4294967295                | UTF-8 string (4 bytes follow)      | 0x7A
    string          | *length*: 4294967296..18446744073709551615 | UTF-8 string (8 bytes follow)      | 0x7B
    array           | *size*: 0..23                              | array                              | 0x80..0x97
    array           | *size*: 23..255                            | array (1 byte follow)              | 0x98
    array           | *size*: 256..65535                         | array (2 bytes follow)             | 0x99
    array           | *size*: 65536..4294967295                  | array (4 bytes follow)             | 0x9A
    array           | *size*: 4294967296..18446744073709551615   | array (8 bytes follow)             | 0x9B
    object          | *size*: 0..23                              | map                                | 0xA0..0xB7
    object          | *size*: 23..255                            | map (1 byte follow)                | 0xB8
    object          | *size*: 256..65535                         | map (2 bytes follow)               | 0xB9
    object          | *size*: 65536..4294967295                  | map (4 bytes follow)               | 0xBA
    object          | *size*: 4294967296..18446744073709551615   | map (8 bytes follow)               | 0xBB

    @note The mapping is **complete** in the sense that any JSON value type
          can be converted to a CBOR value.

    @note If NaN or Infinity are stored inside a JSON number, they are
          serialized properly. This behavior differs from the @ref dump()
          function which serializes NaN or Infinity to `null`.

    @note The following CBOR types are not used in the conversion:
          - byte strings (0x40..0x5F)
          - UTF-8 strings terminated by "break" (0x7F)
          - arrays terminated by "break" (0x9F)
          - maps terminated by "break" (0xBF)
          - date/time (0xC0..0xC1)
          - bignum (0xC2..0xC3)
          - decimal fraction (0xC4)
          - bigfloat (0xC5)
          - tagged items (0xC6..0xD4, 0xD8..0xDB)
          - expected conversions (0xD5..0xD7)
          - simple values (0xE0..0xF3, 0xF8)
          - undefined (0xF7)
          - half and single-precision floats (0xF9-0xFA)
          - break (0xFF)

    @param[in] j  JSON value to serialize
    @return MessagePack serialization as byte vector

    @complexity Linear in the size of the JSON value @a j.

    @liveexample{The example shows the serialization of a JSON value to a byte
    vector in CBOR format.,to_cbor}

    @sa http://cbor.io
    @sa @ref from_cbor(detail::input_adapter, const bool strict) for the
        analogous deserialization
    @sa @ref to_msgpack(const basic_json&) for the related MessagePack format
    @sa @ref to_ubjson(const basic_json&, const bool, const bool) for the
             related UBJSON format

    @since version 2.0.9
    */
    static std::vector<uint8_t> to_cbor(const basic_json& j)
    {
        std::vector<uint8_t> result;
        to_cbor(j, result);
        return result;
    }

    static void to_cbor(const basic_json& j, detail::output_adapter<uint8_t> o)
    {
        binary_writer<uint8_t>(o).write_cbor(j);
    }

    static void to_cbor(const basic_json& j, detail::output_adapter<char> o)
    {
        binary_writer<char>(o).write_cbor(j);
    }

    /*!
    @brief create a MessagePack serialization of a given JSON value

    Serializes a given JSON value @a j to a byte vector using the MessagePack
    serialization format. MessagePack is a binary serialization format which
    aims to be more compact than JSON itself, yet more efficient to parse.

    The library uses the following mapping from JSON values types to
    MessagePack types according to the MessagePack specification:

    JSON value type | value/range                       | MessagePack type | first byte
    --------------- | --------------------------------- | ---------------- | ----------
    null            | `null`                            | nil              | 0xC0
    boolean         | `true`                            | true             | 0xC3
    boolean         | `false`                           | false            | 0xC2
    number_integer  | -9223372036854775808..-2147483649 | int64            | 0xD3
    number_integer  | -2147483648..-32769               | int32            | 0xD2
    number_integer  | -32768..-129                      | int16            | 0xD1
    number_integer  | -128..-33                         | int8             | 0xD0
    number_integer  | -32..-1                           | negative fixint  | 0xE0..0xFF
    number_integer  | 0..127                            | positive fixint  | 0x00..0x7F
    number_integer  | 128..255                          | uint 8           | 0xCC
    number_integer  | 256..65535                        | uint 16          | 0xCD
    number_integer  | 65536..4294967295                 | uint 32          | 0xCE
    number_integer  | 4294967296..18446744073709551615  | uint 64          | 0xCF
    number_unsigned | 0..127                            | positive fixint  | 0x00..0x7F
    number_unsigned | 128..255                          | uint 8           | 0xCC
    number_unsigned | 256..65535                        | uint 16          | 0xCD
    number_unsigned | 65536..4294967295                 | uint 32          | 0xCE
    number_unsigned | 4294967296..18446744073709551615  | uint 64          | 0xCF
    number_float    | *any value*                       | float 64         | 0xCB
    string          | *length*: 0..31                   | fixstr           | 0xA0..0xBF
    string          | *length*: 32..255                 | str 8            | 0xD9
    string          | *length*: 256..65535              | str 16           | 0xDA
    string          | *length*: 65536..4294967295       | str 32           | 0xDB
    array           | *size*: 0..15                     | fixarray         | 0x90..0x9F
    array           | *size*: 16..65535                 | array 16         | 0xDC
    array           | *size*: 65536..4294967295         | array 32         | 0xDD
    object          | *size*: 0..15                     | fix map          | 0x80..0x8F
    object          | *size*: 16..65535                 | map 16           | 0xDE
    object          | *size*: 65536..4294967295         | map 32           | 0xDF

    @note The mapping is **complete** in the sense that any JSON value type
          can be converted to a MessagePack value.

    @note The following values can **not** be converted to a MessagePack value:
          - strings with more than 4294967295 bytes
          - arrays with more than 4294967295 elements
          - objects with more than 4294967295 elements

    @note The following MessagePack types are not used in the conversion:
          - bin 8 - bin 32 (0xC4..0xC6)
          - ext 8 - ext 32 (0xC7..0xC9)
          - float 32 (0xCA)
          - fixext 1 - fixext 16 (0xD4..0xD8)

    @note Any MessagePack output created @ref to_msgpack can be successfully
          parsed by @ref from_msgpack.

    @note If NaN or Infinity are stored inside a JSON number, they are
          serialized properly. This behavior differs from the @ref dump()
          function which serializes NaN or Infinity to `null`.

    @param[in] j  JSON value to serialize
    @return MessagePack serialization as byte vector

    @complexity Linear in the size of the JSON value @a j.

    @liveexample{The example shows the serialization of a JSON value to a byte
    vector in MessagePack format.,to_msgpack}

    @sa http://msgpack.org
    @sa @ref from_msgpack(const std::vector<uint8_t>&, const size_t) for the
        analogous deserialization
    @sa @ref to_cbor(const basic_json& for the related CBOR format
    @sa @ref to_ubjson(const basic_json&, const bool, const bool) for the
             related UBJSON format

    @since version 2.0.9
    */
    static std::vector<uint8_t> to_msgpack(const basic_json& j)
    {
        std::vector<uint8_t> result;
        to_msgpack(j, result);
        return result;
    }

    static void to_msgpack(const basic_json& j, detail::output_adapter<uint8_t> o)
    {
        binary_writer<uint8_t>(o).write_msgpack(j);
    }

    static void to_msgpack(const basic_json& j, detail::output_adapter<char> o)
    {
        binary_writer<char>(o).write_msgpack(j);
    }

    /*!
    @brief create a UBJSON serialization of a given JSON value

    Serializes a given JSON value @a j to a byte vector using the UBJSON
    (Universal Binary JSON) serialization format. UBJSON aims to be more compact
    than JSON itself, yet more efficient to parse.

    The library uses the following mapping from JSON values types to
    UBJSON types according to the UBJSON specification:

    JSON value type | value/range                       | UBJSON type | marker
    --------------- | --------------------------------- | ----------- | ------
    null            | `null`                            | null        | `Z`
    boolean         | `true`                            | true        | `T`
    boolean         | `false`                           | false       | `F`
    number_integer  | -9223372036854775808..-2147483649 | int64       | `L`
    number_integer  | -2147483648..-32769               | int32       | `l`
    number_integer  | -32768..-129                      | int16       | `I`
    number_integer  | -128..127                         | int8        | `i`
    number_integer  | 128..255                          | uint8       | `U`
    number_integer  | 256..32767                        | int16       | `I`
    number_integer  | 32768..2147483647                 | int32       | `l`
    number_integer  | 2147483648..9223372036854775807   | int64       | `L`
    number_unsigned | 0..127                            | int8        | `i`
    number_unsigned | 128..255                          | uint8       | `U`
    number_unsigned | 256..32767                        | int16       | `I`
    number_unsigned | 32768..2147483647                 | int32       | `l`
    number_unsigned | 2147483648..9223372036854775807   | int64       | `L`
    number_float    | *any value*                       | float64     | `D`
    string          | *with shortest length indicator*  | string      | `S`
    array           | *see notes on optimized format*   | array       | `[`
    object          | *see notes on optimized format*   | map         | `{`

    @note The mapping is **complete** in the sense that any JSON value type
          can be converted to a UBJSON value.

    @note The following values can **not** be converted to a UBJSON value:
          - strings with more than 9223372036854775807 bytes (theoretical)
          - unsigned integer numbers above 9223372036854775807

    @note The following markers are not used in the conversion:
          - `Z`: no-op values are not created.
          - `C`: single-byte strings are serialized with `S` markers.

    @note Any UBJSON output created @ref to_ubjson can be successfully parsed
          by @ref from_ubjson.

    @note If NaN or Infinity are stored inside a JSON number, they are
          serialized properly. This behavior differs from the @ref dump()
          function which serializes NaN or Infinity to `null`.

    @note The optimized formats for containers are supported: Parameter
          @a use_size adds size information to the beginning of a container and
          removes the closing marker. Parameter @a use_type further checks
          whether all elements of a container have the same type and adds the
          type marker to the beginning of the container. The @a use_type
          parameter must only be used together with @a use_size = true. Note
          that @a use_size = true alone may result in larger representations -
          the benefit of this parameter is that the receiving side is
          immediately informed on the number of elements of the container.

    @param[in] j  JSON value to serialize
    @param[in] use_size  whether to add size annotations to container types
    @param[in] use_type  whether to add type annotations to container types
                         (must be combined with @a use_size = true)
    @return UBJSON serialization as byte vector

    @complexity Linear in the size of the JSON value @a j.

    @liveexample{The example shows the serialization of a JSON value to a byte
    vector in UBJSON format.,to_ubjson}

    @sa http://ubjson.org
    @sa @ref from_ubjson(detail::input_adapter, const bool strict) for the
        analogous deserialization
    @sa @ref to_cbor(const basic_json& for the related CBOR format
    @sa @ref to_msgpack(const basic_json&) for the related MessagePack format

    @since version 3.1.0
    */
    static std::vector<uint8_t> to_ubjson(const basic_json& j,
                                          const bool use_size = false,
                                          const bool use_type = false)
    {
        std::vector<uint8_t> result;
        to_ubjson(j, result, use_size, use_type);
        return result;
    }

    static void to_ubjson(const basic_json& j, detail::output_adapter<uint8_t> o,
                          const bool use_size = false, const bool use_type = false)
    {
        binary_writer<uint8_t>(o).write_ubjson(j, use_size, use_type);
    }

    static void to_ubjson(const basic_json& j, detail::output_adapter<char> o,
                          const bool use_size = false, const bool use_type = false)
    {
        binary_writer<char>(o).write_ubjson(j, use_size, use_type);
    }

    /*!
    @brief create a JSON value from an input in CBOR format

    Deserializes a given input @a i to a JSON value using the CBOR (Concise
    Binary Object Representation) serialization format.

    The library maps CBOR types to JSON value types as follows:

    CBOR type              | JSON value type | first byte
    ---------------------- | --------------- | ----------
    Integer                | number_unsigned | 0x00..0x17
    Unsigned integer       | number_unsigned | 0x18
    Unsigned integer       | number_unsigned | 0x19
    Unsigned integer       | number_unsigned | 0x1A
    Unsigned integer       | number_unsigned | 0x1B
    Negative integer       | number_integer  | 0x20..0x37
    Negative integer       | number_integer  | 0x38
    Negative integer       | number_integer  | 0x39
    Negative integer       | number_integer  | 0x3A
    Negative integer       | number_integer  | 0x3B
    Negative integer       | number_integer  | 0x40..0x57
    UTF-8 string           | string          | 0x60..0x77
    UTF-8 string           | string          | 0x78
    UTF-8 string           | string          | 0x79
    UTF-8 string           | string          | 0x7A
    UTF-8 string           | string          | 0x7B
    UTF-8 string           | string          | 0x7F
    array                  | array           | 0x80..0x97
    array                  | array           | 0x98
    array                  | array           | 0x99
    array                  | array           | 0x9A
    array                  | array           | 0x9B
    array                  | array           | 0x9F
    map                    | object          | 0xA0..0xB7
    map                    | object          | 0xB8
    map                    | object          | 0xB9
    map                    | object          | 0xBA
    map                    | object          | 0xBB
    map                    | object          | 0xBF
    False                  | `false`         | 0xF4
    True                   | `true`          | 0xF5
    Nill                   | `null`          | 0xF6
    Half-Precision Float   | number_float    | 0xF9
    Single-Precision Float | number_float    | 0xFA
    Double-Precision Float | number_float    | 0xFB

    @warning The mapping is **incomplete** in the sense that not all CBOR
             types can be converted to a JSON value. The following CBOR types
             are not supported and will yield parse errors (parse_error.112):
             - byte strings (0x40..0x5F)
             - date/time (0xC0..0xC1)
             - bignum (0xC2..0xC3)
             - decimal fraction (0xC4)
             - bigfloat (0xC5)
             - tagged items (0xC6..0xD4, 0xD8..0xDB)
             - expected conversions (0xD5..0xD7)
             - simple values (0xE0..0xF3, 0xF8)
             - undefined (0xF7)

    @warning CBOR allows map keys of any type, whereas JSON only allows
             strings as keys in object values. Therefore, CBOR maps with keys
             other than UTF-8 strings are rejected (parse_error.113).

    @note Any CBOR output created @ref to_cbor can be successfully parsed by
          @ref from_cbor.

    @param[in] i  an input in CBOR format convertible to an input adapter
    @param[in] strict  whether to expect the input to be consumed until EOF
                       (true by default)
    @param[in] allow_exceptions  whether to throw exceptions in case of a
    parse error (optional, true by default)

    @return deserialized JSON value

    @throw parse_error.110 if the given input ends prematurely or the end of
    file was not reached when @a strict was set to true
    @throw parse_error.112 if unsupported features from CBOR were
    used in the given input @a v or if the input is not valid CBOR
    @throw parse_error.113 if a string was expected as map key, but not found

    @complexity Linear in the size of the input @a i.

    @liveexample{The example shows the deserialization of a byte vector in CBOR
    format to a JSON value.,from_cbor}

    @sa http://cbor.io
    @sa @ref to_cbor(const basic_json&) for the analogous serialization
    @sa @ref from_msgpack(detail::input_adapter, const bool, const bool) for the
        related MessagePack format
    @sa @ref from_ubjson(detail::input_adapter, const bool, const bool) for the
        related UBJSON format

    @since version 2.0.9; parameter @a start_index since 2.1.1; changed to
           consume input adapters, removed start_index parameter, and added
           @a strict parameter since 3.0.0; added @allow_exceptions parameter
           since 3.2.0
    */
    static basic_json from_cbor(detail::input_adapter&& i,
                                const bool strict = true,
                                const bool allow_exceptions = true)
    {
        basic_json result;
        detail::json_sax_dom_parser<basic_json> sdp(result, allow_exceptions);
        const bool res = binary_reader(detail::input_adapter(i)).sax_parse(input_format_t::cbor, &sdp, strict);
        return res ? result : basic_json(value_t::discarded);
    }

    /*!
    @copydoc from_cbor(detail::input_adapter, const bool, const bool)
    */
    template<typename A1, typename A2,
             detail::enable_if_t<std::is_constructible<detail::input_adapter, A1, A2>::value, int> = 0>
    static basic_json from_cbor(A1 && a1, A2 && a2,
                                const bool strict = true,
                                const bool allow_exceptions = true)
    {
        basic_json result;
        detail::json_sax_dom_parser<basic_json> sdp(result, allow_exceptions);
        const bool res = binary_reader(detail::input_adapter(std::forward<A1>(a1), std::forward<A2>(a2))).sax_parse(input_format_t::cbor, &sdp, strict);
        return res ? result : basic_json(value_t::discarded);
    }

    /*!
    @brief create a JSON value from an input in MessagePack format

    Deserializes a given input @a i to a JSON value using the MessagePack
    serialization format.

    The library maps MessagePack types to JSON value types as follows:

    MessagePack type | JSON value type | first byte
    ---------------- | --------------- | ----------
    positive fixint  | number_unsigned | 0x00..0x7F
    fixmap           | object          | 0x80..0x8F
    fixarray         | array           | 0x90..0x9F
    fixstr           | string          | 0xA0..0xBF
    nil              | `null`          | 0xC0
    false            | `false`         | 0xC2
    true             | `true`          | 0xC3
    float 32         | number_float    | 0xCA
    float 64         | number_float    | 0xCB
    uint 8           | number_unsigned | 0xCC
    uint 16          | number_unsigned | 0xCD
    uint 32          | number_unsigned | 0xCE
    uint 64          | number_unsigned | 0xCF
    int 8            | number_integer  | 0xD0
    int 16           | number_integer  | 0xD1
    int 32           | number_integer  | 0xD2
    int 64           | number_integer  | 0xD3
    str 8            | string          | 0xD9
    str 16           | string          | 0xDA
    str 32           | string          | 0xDB
    array 16         | array           | 0xDC
    array 32         | array           | 0xDD
    map 16           | object          | 0xDE
    map 32           | object          | 0xDF
    negative fixint  | number_integer  | 0xE0-0xFF

    @warning The mapping is **incomplete** in the sense that not all
             MessagePack types can be converted to a JSON value. The following
             MessagePack types are not supported and will yield parse errors:
              - bin 8 - bin 32 (0xC4..0xC6)
              - ext 8 - ext 32 (0xC7..0xC9)
              - fixext 1 - fixext 16 (0xD4..0xD8)

    @note Any MessagePack output created @ref to_msgpack can be successfully
          parsed by @ref from_msgpack.

    @param[in] i  an input in MessagePack format convertible to an input
                  adapter
    @param[in] strict  whether to expect the input to be consumed until EOF
                       (true by default)
    @param[in] allow_exceptions  whether to throw exceptions in case of a
    parse error (optional, true by default)

    @return deserialized JSON value

    @throw parse_error.110 if the given input ends prematurely or the end of
    file was not reached when @a strict was set to true
    @throw parse_error.112 if unsupported features from MessagePack were
    used in the given input @a i or if the input is not valid MessagePack
    @throw parse_error.113 if a string was expected as map key, but not found

    @complexity Linear in the size of the input @a i.

    @liveexample{The example shows the deserialization of a byte vector in
    MessagePack format to a JSON value.,from_msgpack}

    @sa http://msgpack.org
    @sa @ref to_msgpack(const basic_json&) for the analogous serialization
    @sa @ref from_cbor(detail::input_adapter, const bool, const bool) for the
        related CBOR format
    @sa @ref from_ubjson(detail::input_adapter, const bool, const bool) for
        the related UBJSON format

    @since version 2.0.9; parameter @a start_index since 2.1.1; changed to
           consume input adapters, removed start_index parameter, and added
           @a strict parameter since 3.0.0; added @allow_exceptions parameter
           since 3.2.0
    */
    static basic_json from_msgpack(detail::input_adapter&& i,
                                   const bool strict = true,
                                   const bool allow_exceptions = true)
    {
        basic_json result;
        detail::json_sax_dom_parser<basic_json> sdp(result, allow_exceptions);
        const bool res = binary_reader(detail::input_adapter(i)).sax_parse(input_format_t::msgpack, &sdp, strict);
        return res ? result : basic_json(value_t::discarded);
    }

    /*!
    @copydoc from_msgpack(detail::input_adapter, const bool, const bool)
    */
    template<typename A1, typename A2,
             detail::enable_if_t<std::is_constructible<detail::input_adapter, A1, A2>::value, int> = 0>
    static basic_json from_msgpack(A1 && a1, A2 && a2,
                                   const bool strict = true,
                                   const bool allow_exceptions = true)
    {
        basic_json result;
        detail::json_sax_dom_parser<basic_json> sdp(result, allow_exceptions);
        const bool res = binary_reader(detail::input_adapter(std::forward<A1>(a1), std::forward<A2>(a2))).sax_parse(input_format_t::msgpack, &sdp, strict);
        return res ? result : basic_json(value_t::discarded);
    }

    /*!
    @brief create a JSON value from an input in UBJSON format

    Deserializes a given input @a i to a JSON value using the UBJSON (Universal
    Binary JSON) serialization format.

    The library maps UBJSON types to JSON value types as follows:

    UBJSON type | JSON value type                         | marker
    ----------- | --------------------------------------- | ------
    no-op       | *no value, next value is read*          | `N`
    null        | `null`                                  | `Z`
    false       | `false`                                 | `F`
    true        | `true`                                  | `T`
    float32     | number_float                            | `d`
    float64     | number_float                            | `D`
    uint8       | number_unsigned                         | `U`
    int8        | number_integer                          | `i`
    int16       | number_integer                          | `I`
    int32       | number_integer                          | `l`
    int64       | number_integer                          | `L`
    string      | string                                  | `S`
    char        | string                                  | `C`
    array       | array (optimized values are supported)  | `[`
    object      | object (optimized values are supported) | `{`

    @note The mapping is **complete** in the sense that any UBJSON value can
          be converted to a JSON value.

    @param[in] i  an input in UBJSON format convertible to an input adapter
    @param[in] strict  whether to expect the input to be consumed until EOF
                       (true by default)
    @param[in] allow_exceptions  whether to throw exceptions in case of a
    parse error (optional, true by default)

    @return deserialized JSON value

    @throw parse_error.110 if the given input ends prematurely or the end of
    file was not reached when @a strict was set to true
    @throw parse_error.112 if a parse error occurs
    @throw parse_error.113 if a string could not be parsed successfully

    @complexity Linear in the size of the input @a i.

    @liveexample{The example shows the deserialization of a byte vector in
    UBJSON format to a JSON value.,from_ubjson}

    @sa http://ubjson.org
    @sa @ref to_ubjson(const basic_json&, const bool, const bool) for the
             analogous serialization
    @sa @ref from_cbor(detail::input_adapter, const bool, const bool) for the
        related CBOR format
    @sa @ref from_msgpack(detail::input_adapter, const bool, const bool) for
        the related MessagePack format

    @since version 3.1.0; added @allow_exceptions parameter since 3.2.0
    */
    static basic_json from_ubjson(detail::input_adapter&& i,
                                  const bool strict = true,
                                  const bool allow_exceptions = true)
    {
        basic_json result;
        detail::json_sax_dom_parser<basic_json> sdp(result, allow_exceptions);
        const bool res = binary_reader(detail::input_adapter(i)).sax_parse(input_format_t::ubjson, &sdp, strict);
        return res ? result : basic_json(value_t::discarded);
    }

    /*!
    @copydoc from_ubjson(detail::input_adapter, const bool, const bool)
    */
    template<typename A1, typename A2,
             detail::enable_if_t<std::is_constructible<detail::input_adapter, A1, A2>::value, int> = 0>
    static basic_json from_ubjson(A1 && a1, A2 && a2,
                                  const bool strict = true,
                                  const bool allow_exceptions = true)
    {
        basic_json result;
        detail::json_sax_dom_parser<basic_json> sdp(result, allow_exceptions);
        const bool res = binary_reader(detail::input_adapter(std::forward<A1>(a1), std::forward<A2>(a2))).sax_parse(input_format_t::ubjson, &sdp, strict);
        return res ? result : basic_json(value_t::discarded);
    }

    /// @}

    //////////////////////////
    // JSON Pointer support //
    //////////////////////////

    /// @name JSON Pointer functions
    /// @{

    /*!
    @brief access specified element via JSON Pointer

    Uses a JSON pointer to retrieve a reference to the respective JSON value.
    No bound checking is performed. Similar to @ref operator[](const typename
    object_t::key_type&), `null` values are created in arrays and objects if
    necessary.

    In particular:
    - If the JSON pointer points to an object key that does not exist, it
      is created an filled with a `null` value before a reference to it
      is returned.
    - If the JSON pointer points to an array index that does not exist, it
      is created an filled with a `null` value before a reference to it
      is returned. All indices between the current maximum and the given
      index are also filled with `null`.
    - The special value `-` is treated as a synonym for the index past the
      end.

    @param[in] ptr  a JSON pointer

    @return reference to the element pointed to by @a ptr

    @complexity Constant.

    @throw parse_error.106   if an array index begins with '0'
    @throw parse_error.109   if an array index was not a number
    @throw out_of_range.404  if the JSON pointer can not be resolved

    @liveexample{The behavior is shown in the example.,operatorjson_pointer}

    @since version 2.0.0
    */
    reference operator[](const json_pointer& ptr)
    {
        return ptr.get_unchecked(this);
    }

    /*!
    @brief access specified element via JSON Pointer

    Uses a JSON pointer to retrieve a reference to the respective JSON value.
    No bound checking is performed. The function does not change the JSON
    value; no `null` values are created. In particular, the the special value
    `-` yields an exception.

    @param[in] ptr  JSON pointer to the desired element

    @return const reference to the element pointed to by @a ptr

    @complexity Constant.

    @throw parse_error.106   if an array index begins with '0'
    @throw parse_error.109   if an array index was not a number
    @throw out_of_range.402  if the array index '-' is used
    @throw out_of_range.404  if the JSON pointer can not be resolved

    @liveexample{The behavior is shown in the example.,operatorjson_pointer_const}

    @since version 2.0.0
    */
    const_reference operator[](const json_pointer& ptr) const
    {
        return ptr.get_unchecked(this);
    }

    /*!
    @brief access specified element via JSON Pointer

    Returns a reference to the element at with specified JSON pointer @a ptr,
    with bounds checking.

    @param[in] ptr  JSON pointer to the desired element

    @return reference to the element pointed to by @a ptr

    @throw parse_error.106 if an array index in the passed JSON pointer @a ptr
    begins with '0'. See example below.

    @throw parse_error.109 if an array index in the passed JSON pointer @a ptr
    is not a number. See example below.

    @throw out_of_range.401 if an array index in the passed JSON pointer @a ptr
    is out of range. See example below.

    @throw out_of_range.402 if the array index '-' is used in the passed JSON
    pointer @a ptr. As `at` provides checked access (and no elements are
    implicitly inserted), the index '-' is always invalid. See example below.

    @throw out_of_range.403 if the JSON pointer describes a key of an object
    which cannot be found. See example below.

    @throw out_of_range.404 if the JSON pointer @a ptr can not be resolved.
    See example below.

    @exceptionsafety Strong guarantee: if an exception is thrown, there are no
    changes in the JSON value.

    @complexity Constant.

    @since version 2.0.0

    @liveexample{The behavior is shown in the example.,at_json_pointer}
    */
    reference at(const json_pointer& ptr)
    {
        return ptr.get_checked(this);
    }

    /*!
    @brief access specified element via JSON Pointer

    Returns a const reference to the element at with specified JSON pointer @a
    ptr, with bounds checking.

    @param[in] ptr  JSON pointer to the desired element

    @return reference to the element pointed to by @a ptr

    @throw parse_error.106 if an array index in the passed JSON pointer @a ptr
    begins with '0'. See example below.

    @throw parse_error.109 if an array index in the passed JSON pointer @a ptr
    is not a number. See example below.

    @throw out_of_range.401 if an array index in the passed JSON pointer @a ptr
    is out of range. See example below.

    @throw out_of_range.402 if the array index '-' is used in the passed JSON
    pointer @a ptr. As `at` provides checked access (and no elements are
    implicitly inserted), the index '-' is always invalid. See example below.

    @throw out_of_range.403 if the JSON pointer describes a key of an object
    which cannot be found. See example below.

    @throw out_of_range.404 if the JSON pointer @a ptr can not be resolved.
    See example below.

    @exceptionsafety Strong guarantee: if an exception is thrown, there are no
    changes in the JSON value.

    @complexity Constant.

    @since version 2.0.0

    @liveexample{The behavior is shown in the example.,at_json_pointer_const}
    */
    const_reference at(const json_pointer& ptr) const
    {
        return ptr.get_checked(this);
    }

    /*!
    @brief return flattened JSON value

    The function creates a JSON object whose keys are JSON pointers (see [RFC
    6901](https://tools.ietf.org/html/rfc6901)) and whose values are all
    primitive. The original JSON value can be restored using the @ref
    unflatten() function.

    @return an object that maps JSON pointers to primitive values

    @note Empty objects and arrays are flattened to `null` and will not be
          reconstructed correctly by the @ref unflatten() function.

    @complexity Linear in the size the JSON value.

    @liveexample{The following code shows how a JSON object is flattened to an
    object whose keys consist of JSON pointers.,flatten}

    @sa @ref unflatten() for the reverse function

    @since version 2.0.0
    */
    basic_json flatten() const
    {
        basic_json result(value_t::object);
        json_pointer::flatten("", *this, result);
        return result;
    }

    /*!
    @brief unflatten a previously flattened JSON value

    The function restores the arbitrary nesting of a JSON value that has been
    flattened before using the @ref flatten() function. The JSON value must
    meet certain constraints:
    1. The value must be an object.
    2. The keys must be JSON pointers (see
       [RFC 6901](https://tools.ietf.org/html/rfc6901))
    3. The mapped values must be primitive JSON types.

    @return the original JSON from a flattened version

    @note Empty objects and arrays are flattened by @ref flatten() to `null`
          values and can not unflattened to their original type. Apart from
          this example, for a JSON value `j`, the following is always true:
          `j == j.flatten().unflatten()`.

    @complexity Linear in the size the JSON value.

    @throw type_error.314  if value is not an object
    @throw type_error.315  if object values are not primitive

    @liveexample{The following code shows how a flattened JSON object is
    unflattened into the original nested JSON object.,unflatten}

    @sa @ref flatten() for the reverse function

    @since version 2.0.0
    */
    basic_json unflatten() const
    {
        return json_pointer::unflatten(*this);
    }

    /// @}

    //////////////////////////
    // JSON Patch functions //
    //////////////////////////

    /// @name JSON Patch functions
    /// @{

    /*!
    @brief applies a JSON patch

    [JSON Patch](http://jsonpatch.com) defines a JSON document structure for
    expressing a sequence of operations to apply to a JSON) document. With
    this function, a JSON Patch is applied to the current JSON value by
    executing all operations from the patch.

    @param[in] json_patch  JSON patch document
    @return patched document

    @note The application of a patch is atomic: Either all operations succeed
          and the patched document is returned or an exception is thrown. In
          any case, the original value is not changed: the patch is applied
          to a copy of the value.

    @throw parse_error.104 if the JSON patch does not consist of an array of
    objects

    @throw parse_error.105 if the JSON patch is malformed (e.g., mandatory
    attributes are missing); example: `"operation add must have member path"`

    @throw out_of_range.401 if an array index is out of range.

    @throw out_of_range.403 if a JSON pointer inside the patch could not be
    resolved successfully in the current JSON value; example: `"key baz not
    found"`

    @throw out_of_range.405 if JSON pointer has no parent ("add", "remove",
    "move")

    @throw other_error.501 if "test" operation was unsuccessful

    @complexity Linear in the size of the JSON value and the length of the
    JSON patch. As usually only a fraction of the JSON value is affected by
    the patch, the complexity can usually be neglected.

    @liveexample{The following code shows how a JSON patch is applied to a
    value.,patch}

    @sa @ref diff -- create a JSON patch by comparing two JSON values

    @sa [RFC 6902 (JSON Patch)](https://tools.ietf.org/html/rfc6902)
    @sa [RFC 6901 (JSON Pointer)](https://tools.ietf.org/html/rfc6901)

    @since version 2.0.0
    */
    basic_json patch(const basic_json& json_patch) const
    {
        // make a working copy to apply the patch to
        basic_json result = *this;

        // the valid JSON Patch operations
        enum class patch_operations {add, remove, replace, move, copy, test, invalid};

        const auto get_op = [](const std::string & op)
        {
            if (op == "add")
            {
                return patch_operations::add;
            }
            if (op == "remove")
            {
                return patch_operations::remove;
            }
            if (op == "replace")
            {
                return patch_operations::replace;
            }
            if (op == "move")
            {
                return patch_operations::move;
            }
            if (op == "copy")
            {
                return patch_operations::copy;
            }
            if (op == "test")
            {
                return patch_operations::test;
            }

            return patch_operations::invalid;
        };

        // wrapper for "add" operation; add value at ptr
        const auto operation_add = [&result](json_pointer & ptr, basic_json val)
        {
            // adding to the root of the target document means replacing it
            if (ptr.is_root())
            {
                result = val;
            }
            else
            {
                // make sure the top element of the pointer exists
                json_pointer top_pointer = ptr.top();
                if (top_pointer != ptr)
                {
                    result.at(top_pointer);
                }

                // get reference to parent of JSON pointer ptr
                const auto last_path = ptr.pop_back();
                basic_json& parent = result[ptr];

                switch (parent.m_type)
                {
                    case value_t::null:
                    case value_t::object:
                    {
                        // use operator[] to add value
                        parent[last_path] = val;
                        break;
                    }

                    case value_t::array:
                    {
                        if (last_path == "-")
                        {
                            // special case: append to back
                            parent.push_back(val);
                        }
                        else
                        {
                            const auto idx = json_pointer::array_index(last_path);
                            if (JSON_UNLIKELY(static_cast<size_type>(idx) > parent.size()))
                            {
                                // avoid undefined behavior
                                JSON_THROW(out_of_range::create(401, "array index " + std::to_string(idx) + " is out of range"));
                            }
                            else
                            {
                                // default case: insert add offset
                                parent.insert(parent.begin() + static_cast<difference_type>(idx), val);
                            }
                        }
                        break;
                    }

                    // LCOV_EXCL_START
                    default:
                    {
                        // if there exists a parent it cannot be primitive
                        assert(false);
                    }
                        // LCOV_EXCL_STOP
                }
            }
        };

        // wrapper for "remove" operation; remove value at ptr
        const auto operation_remove = [&result](json_pointer & ptr)
        {
            // get reference to parent of JSON pointer ptr
            const auto last_path = ptr.pop_back();
            basic_json& parent = result.at(ptr);

            // remove child
            if (parent.is_object())
            {
                // perform range check
                auto it = parent.find(last_path);
                if (JSON_LIKELY(it != parent.end()))
                {
                    parent.erase(it);
                }
                else
                {
                    JSON_THROW(out_of_range::create(403, "key '" + last_path + "' not found"));
                }
            }
            else if (parent.is_array())
            {
                // note erase performs range check
                parent.erase(static_cast<size_type>(json_pointer::array_index(last_path)));
            }
        };

        // type check: top level value must be an array
        if (JSON_UNLIKELY(not json_patch.is_array()))
        {
            JSON_THROW(parse_error::create(104, 0, "JSON patch must be an array of objects"));
        }

        // iterate and apply the operations
        for (const auto& val : json_patch)
        {
            // wrapper to get a value for an operation
            const auto get_value = [&val](const std::string & op,
                                          const std::string & member,
                                          bool string_type) -> basic_json &
            {
                // find value
                auto it = val.m_value.object->find(member);

                // context-sensitive error message
                const auto error_msg = (op == "op") ? "operation" : "operation '" + op + "'";

                // check if desired value is present
                if (JSON_UNLIKELY(it == val.m_value.object->end()))
                {
                    JSON_THROW(parse_error::create(105, 0, error_msg + " must have member '" + member + "'"));
                }

                // check if result is of type string
                if (JSON_UNLIKELY(string_type and not it->second.is_string()))
                {
                    JSON_THROW(parse_error::create(105, 0, error_msg + " must have string member '" + member + "'"));
                }

                // no error: return value
                return it->second;
            };

            // type check: every element of the array must be an object
            if (JSON_UNLIKELY(not val.is_object()))
            {
                JSON_THROW(parse_error::create(104, 0, "JSON patch must be an array of objects"));
            }

            // collect mandatory members
            const std::string op = get_value("op", "op", true);
            const std::string path = get_value(op, "path", true);
            json_pointer ptr(path);

            switch (get_op(op))
            {
                case patch_operations::add:
                {
                    operation_add(ptr, get_value("add", "value", false));
                    break;
                }

                case patch_operations::remove:
                {
                    operation_remove(ptr);
                    break;
                }

                case patch_operations::replace:
                {
                    // the "path" location must exist - use at()
                    result.at(ptr) = get_value("replace", "value", false);
                    break;
                }

                case patch_operations::move:
                {
                    const std::string from_path = get_value("move", "from", true);
                    json_pointer from_ptr(from_path);

                    // the "from" location must exist - use at()
                    basic_json v = result.at(from_ptr);

                    // The move operation is functionally identical to a
                    // "remove" operation on the "from" location, followed
                    // immediately by an "add" operation at the target
                    // location with the value that was just removed.
                    operation_remove(from_ptr);
                    operation_add(ptr, v);
                    break;
                }

                case patch_operations::copy:
                {
                    const std::string from_path = get_value("copy", "from", true);
                    const json_pointer from_ptr(from_path);

                    // the "from" location must exist - use at()
                    basic_json v = result.at(from_ptr);

                    // The copy is functionally identical to an "add"
                    // operation at the target location using the value
                    // specified in the "from" member.
                    operation_add(ptr, v);
                    break;
                }

                case patch_operations::test:
                {
                    bool success = false;
                    JSON_TRY
                    {
                        // check if "value" matches the one at "path"
                        // the "path" location must exist - use at()
                        success = (result.at(ptr) == get_value("test", "value", false));
                    }
                    JSON_INTERNAL_CATCH (out_of_range&)
                    {
                        // ignore out of range errors: success remains false
                    }

                    // throw an exception if test fails
                    if (JSON_UNLIKELY(not success))
                    {
                        JSON_THROW(other_error::create(501, "unsuccessful: " + val.dump()));
                    }

                    break;
                }

                case patch_operations::invalid:
                {
                    // op must be "add", "remove", "replace", "move", "copy", or
                    // "test"
                    JSON_THROW(parse_error::create(105, 0, "operation value '" + op + "' is invalid"));
                }
            }
        }

        return result;
    }

    /*!
    @brief creates a diff as a JSON patch

    Creates a [JSON Patch](http://jsonpatch.com) so that value @a source can
    be changed into the value @a target by calling @ref patch function.

    @invariant For two JSON values @a source and @a target, the following code
    yields always `true`:
    @code {.cpp}
    source.patch(diff(source, target)) == target;
    @endcode

    @note Currently, only `remove`, `add`, and `replace` operations are
          generated.

    @param[in] source  JSON value to compare from
    @param[in] target  JSON value to compare against
    @param[in] path    helper value to create JSON pointers

    @return a JSON patch to convert the @a source to @a target

    @complexity Linear in the lengths of @a source and @a target.

    @liveexample{The following code shows how a JSON patch is created as a
    diff for two JSON values.,diff}

    @sa @ref patch -- apply a JSON patch
    @sa @ref merge_patch -- apply a JSON Merge Patch

    @sa [RFC 6902 (JSON Patch)](https://tools.ietf.org/html/rfc6902)

    @since version 2.0.0
    */
    static basic_json diff(const basic_json& source, const basic_json& target,
                           const std::string& path = "")
    {
        // the patch
        basic_json result(value_t::array);

        // if the values are the same, return empty patch
        if (source == target)
        {
            return result;
        }

        if (source.type() != target.type())
        {
            // different types: replace value
            result.push_back(
            {
                {"op", "replace"}, {"path", path}, {"value", target}
            });
        }
        else
        {
            switch (source.type())
            {
                case value_t::array:
                {
                    // first pass: traverse common elements
                    std::size_t i = 0;
                    while (i < source.size() and i < target.size())
                    {
                        // recursive call to compare array values at index i
                        auto temp_diff = diff(source[i], target[i], path + "/" + std::to_string(i));
                        result.insert(result.end(), temp_diff.begin(), temp_diff.end());
                        ++i;
                    }

                    // i now reached the end of at least one array
                    // in a second pass, traverse the remaining elements

                    // remove my remaining elements
                    const auto end_index = static_cast<difference_type>(result.size());
                    while (i < source.size())
                    {
                        // add operations in reverse order to avoid invalid
                        // indices
                        result.insert(result.begin() + end_index, object(
                        {
                            {"op", "remove"},
                            {"path", path + "/" + std::to_string(i)}
                        }));
                        ++i;
                    }

                    // add other remaining elements
                    while (i < target.size())
                    {
                        result.push_back(
                        {
                            {"op", "add"},
                            {"path", path + "/" + std::to_string(i)},
                            {"value", target[i]}
                        });
                        ++i;
                    }

                    break;
                }

                case value_t::object:
                {
                    // first pass: traverse this object's elements
                    for (auto it = source.cbegin(); it != source.cend(); ++it)
                    {
                        // escape the key name to be used in a JSON patch
                        const auto key = json_pointer::escape(it.key());

                        if (target.find(it.key()) != target.end())
                        {
                            // recursive call to compare object values at key it
                            auto temp_diff = diff(it.value(), target[it.key()], path + "/" + key);
                            result.insert(result.end(), temp_diff.begin(), temp_diff.end());
                        }
                        else
                        {
                            // found a key that is not in o -> remove it
                            result.push_back(object(
                            {
                                {"op", "remove"}, {"path", path + "/" + key}
                            }));
                        }
                    }

                    // second pass: traverse other object's elements
                    for (auto it = target.cbegin(); it != target.cend(); ++it)
                    {
                        if (source.find(it.key()) == source.end())
                        {
                            // found a key that is not in this -> add it
                            const auto key = json_pointer::escape(it.key());
                            result.push_back(
                            {
                                {"op", "add"}, {"path", path + "/" + key},
                                {"value", it.value()}
                            });
                        }
                    }

                    break;
                }

                default:
                {
                    // both primitive type: replace value
                    result.push_back(
                    {
                        {"op", "replace"}, {"path", path}, {"value", target}
                    });
                    break;
                }
            }
        }

        return result;
    }

    /// @}

    ////////////////////////////////
    // JSON Merge Patch functions //
    ////////////////////////////////

    /// @name JSON Merge Patch functions
    /// @{

    /*!
    @brief applies a JSON Merge Patch

    The merge patch format is primarily intended for use with the HTTP PATCH
    method as a means of describing a set of modifications to a target
    resource's content. This function applies a merge patch to the current
    JSON value.

    The function implements the following algorithm from Section 2 of
    [RFC 7396 (JSON Merge Patch)](https://tools.ietf.org/html/rfc7396):

    ```
    define MergePatch(Target, Patch):
      if Patch is an Object:
        if Target is not an Object:
          Target = {} // Ignore the contents and set it to an empty Object
        for each Name/Value pair in Patch:
          if Value is null:
            if Name exists in Target:
              remove the Name/Value pair from Target
          else:
            Target[Name] = MergePatch(Target[Name], Value)
        return Target
      else:
        return Patch
    ```

    Thereby, `Target` is the current object; that is, the patch is applied to
    the current value.

    @param[in] patch  the patch to apply

    @complexity Linear in the lengths of @a patch.

    @liveexample{The following code shows how a JSON Merge Patch is applied to
    a JSON document.,merge_patch}

    @sa @ref patch -- apply a JSON patch
    @sa [RFC 7396 (JSON Merge Patch)](https://tools.ietf.org/html/rfc7396)

    @since version 3.0.0
    */
    void merge_patch(const basic_json& patch)
    {
        if (patch.is_object())
        {
            if (not is_object())
            {
                *this = object();
            }
            for (auto it = patch.begin(); it != patch.end(); ++it)
            {
                if (it.value().is_null())
                {
                    erase(it.key());
                }
                else
                {
                    operator[](it.key()).merge_patch(it.value());
                }
            }
        }
        else
        {
            *this = patch;
        }
    }

    /// @}
};
} // namespace nlohmann

///////////////////////
// nonmember support //
///////////////////////

// specialization of std::swap, and std::hash
namespace std
{

/// hash value for JSON objects
template<>
struct hash<nlohmann::json>
{
    /*!
    @brief return a hash value for a JSON object

    @since version 1.0.0
    */
    std::size_t operator()(const nlohmann::json& j) const
    {
        // a naive hashing via the string representation
        const auto& h = hash<nlohmann::json::string_t>();
        return h(j.dump());
    }
};

/// specialization for std::less<value_t>
/// @note: do not remove the space after '<',
///        see https://github.com/nlohmann/json/pull/679
template<>
struct less< ::nlohmann::detail::value_t>
{
    /*!
    @brief compare two value_t enum values
    @since version 3.0.0
    */
    bool operator()(nlohmann::detail::value_t lhs,
                    nlohmann::detail::value_t rhs) const noexcept
    {
        return nlohmann::detail::operator<(lhs, rhs);
    }
};

/*!
@brief exchanges the values of two JSON objects

@since version 1.0.0
*/
template<>
inline void swap<nlohmann::json>(nlohmann::json& j1, nlohmann::json& j2) noexcept(
    is_nothrow_move_constructible<nlohmann::json>::value and
    is_nothrow_move_assignable<nlohmann::json>::value
)
{
    j1.swap(j2);
}

} // namespace std

/*!
@brief user-defined string literal for JSON values

This operator implements a user-defined string literal for JSON objects. It
can be used by adding `"_json"` to a string literal and returns a JSON object
if no parse error occurred.

@param[in] s  a string representation of a JSON object
@param[in] n  the length of string @a s
@return a JSON object

@since version 1.0.0
*/
inline nlohmann::json operator "" _json(const char* s, std::size_t n)
{
    return nlohmann::json::parse(s, s + n);
}

/*!
@brief user-defined string literal for JSON pointer

This operator implements a user-defined string literal for JSON Pointers. It
can be used by adding `"_json_pointer"` to a string literal and returns a JSON pointer
object if no parse error occurred.

@param[in] s  a string representation of a JSON Pointer
@param[in] n  the length of string @a s
@return a JSON pointer object

@since version 2.0.0
*/
inline nlohmann::json::json_pointer operator "" _json_pointer(const char* s, std::size_t n)
{
    return nlohmann::json::json_pointer(std::string(s, n));
}

#include <nlohmann/detail/macro_unscope.hpp>

#endif<|MERGE_RESOLUTION|>--- conflicted
+++ resolved
@@ -2624,9 +2624,6 @@
     }
 
     /*!
-<<<<<<< HEAD
-    @brief get a pointer value (implicit)
-=======
     @brief get a value (explicit)
 
     Explicit type conversion between the JSON value and a compatible value.
@@ -2673,8 +2670,7 @@
 
 
     /*!
-    @brief get a pointer value (explicit)
->>>>>>> 22e55349
+    @brief get a pointer value (implicit)
 
     Implicit pointer access to the internally stored JSON value. No copies are
     made.
