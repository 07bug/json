/*
    __ _____ _____ _____
 __|  |   __|     |   | |  JSON for Modern C++
|  |  |__   |  |  | | | |  version 3.10.4
|_____|_____|_____|_|___|  https://github.com/nlohmann/json

Licensed under the MIT License <http://opensource.org/licenses/MIT>.
SPDX-License-Identifier: MIT
Copyright (c) 2013-2019 Niels Lohmann <http://nlohmann.me>.

Permission is hereby  granted, free of charge, to any  person obtaining a copy
of this software and associated  documentation files (the "Software"), to deal
in the Software  without restriction, including without  limitation the rights
to  use, copy,  modify, merge,  publish, distribute,  sublicense, and/or  sell
copies  of  the Software,  and  to  permit persons  to  whom  the Software  is
furnished to do so, subject to the following conditions:

The above copyright notice and this permission notice shall be included in all
copies or substantial portions of the Software.

THE SOFTWARE  IS PROVIDED "AS  IS", WITHOUT WARRANTY  OF ANY KIND,  EXPRESS OR
IMPLIED,  INCLUDING BUT  NOT  LIMITED TO  THE  WARRANTIES OF  MERCHANTABILITY,
FITNESS FOR  A PARTICULAR PURPOSE AND  NONINFRINGEMENT. IN NO EVENT  SHALL THE
AUTHORS  OR COPYRIGHT  HOLDERS  BE  LIABLE FOR  ANY  CLAIM,  DAMAGES OR  OTHER
LIABILITY, WHETHER IN AN ACTION OF  CONTRACT, TORT OR OTHERWISE, ARISING FROM,
OUT OF OR IN CONNECTION WITH THE SOFTWARE  OR THE USE OR OTHER DEALINGS IN THE
SOFTWARE.
*/

#ifndef INCLUDE_NLOHMANN_JSON_HPP_
#define INCLUDE_NLOHMANN_JSON_HPP_

#define NLOHMANN_JSON_VERSION_MAJOR 3
#define NLOHMANN_JSON_VERSION_MINOR 10
#define NLOHMANN_JSON_VERSION_PATCH 4

#include <algorithm> // all_of, find, for_each
#include <cstddef> // nullptr_t, ptrdiff_t, size_t
#include <functional> // hash, less
#include <initializer_list> // initializer_list
#ifndef JSON_NO_IO
    #include <iosfwd> // istream, ostream
#endif  // JSON_NO_IO
#include <iterator> // random_access_iterator_tag
#include <memory> // unique_ptr
#include <numeric> // accumulate
#include <string> // string, stoi, to_string
#include <utility> // declval, forward, move, pair, swap
#include <vector> // vector

#include <nlohmann/adl_serializer.hpp>
#include <nlohmann/byte_container_with_subtype.hpp>
#include <nlohmann/detail/conversions/from_json.hpp>
#include <nlohmann/detail/conversions/to_json.hpp>
#include <nlohmann/detail/exceptions.hpp>
#include <nlohmann/detail/hash.hpp>
#include <nlohmann/detail/input/binary_reader.hpp>
#include <nlohmann/detail/input/input_adapters.hpp>
#include <nlohmann/detail/input/lexer.hpp>
#include <nlohmann/detail/input/parser.hpp>
#include <nlohmann/detail/iterators/internal_iterator.hpp>
#include <nlohmann/detail/iterators/iter_impl.hpp>
#include <nlohmann/detail/iterators/iteration_proxy.hpp>
#include <nlohmann/detail/iterators/json_reverse_iterator.hpp>
#include <nlohmann/detail/iterators/primitive_iterator.hpp>
#include <nlohmann/detail/json_pointer.hpp>
#include <nlohmann/detail/json_ref.hpp>
#include <nlohmann/detail/macro_scope.hpp>
#include <nlohmann/detail/string_escape.hpp>
#include <nlohmann/detail/meta/cpp_future.hpp>
#include <nlohmann/detail/meta/type_traits.hpp>
#include <nlohmann/detail/output/binary_writer.hpp>
#include <nlohmann/detail/output/output_adapters.hpp>
#include <nlohmann/detail/output/serializer.hpp>
#include <nlohmann/detail/value_t.hpp>
#include <nlohmann/json_fwd.hpp>
#include <nlohmann/ordered_map.hpp>

#if defined(JSON_HAS_CPP_17)
    #include <string_view>
#endif

/*!
@brief namespace for Niels Lohmann
@see https://github.com/nlohmann
@since version 1.0.0
*/
namespace nlohmann
{

/*!
@brief a class to store JSON values

@tparam ObjectType type for JSON objects (`std::map` by default; will be used
in @ref object_t)
@tparam ArrayType type for JSON arrays (`std::vector` by default; will be used
in @ref array_t)
@tparam StringType type for JSON strings and object keys (`std::string` by
default; will be used in @ref string_t)
@tparam BooleanType type for JSON booleans (`bool` by default; will be used
in @ref boolean_t)
@tparam NumberIntegerType type for JSON integer numbers (`int64_t` by
default; will be used in @ref number_integer_t)
@tparam NumberUnsignedType type for JSON unsigned integer numbers (@c
`uint64_t` by default; will be used in @ref number_unsigned_t)
@tparam NumberFloatType type for JSON floating-point numbers (`double` by
default; will be used in @ref number_float_t)
@tparam BinaryType type for packed binary data for compatibility with binary
serialization formats (`std::vector<std::uint8_t>` by default; will be used in
@ref binary_t)
@tparam AllocatorType type of the allocator to use (`std::allocator` by
default)
@tparam JSONSerializer the serializer to resolve internal calls to `to_json()`
and `from_json()` (@ref adl_serializer by default)

@requirement The class satisfies the following concept requirements:
- Basic
 - [DefaultConstructible](https://en.cppreference.com/w/cpp/named_req/DefaultConstructible):
   JSON values can be default constructed. The result will be a JSON null
   value.
 - [MoveConstructible](https://en.cppreference.com/w/cpp/named_req/MoveConstructible):
   A JSON value can be constructed from an rvalue argument.
 - [CopyConstructible](https://en.cppreference.com/w/cpp/named_req/CopyConstructible):
   A JSON value can be copy-constructed from an lvalue expression.
 - [MoveAssignable](https://en.cppreference.com/w/cpp/named_req/MoveAssignable):
   A JSON value van be assigned from an rvalue argument.
 - [CopyAssignable](https://en.cppreference.com/w/cpp/named_req/CopyAssignable):
   A JSON value can be copy-assigned from an lvalue expression.
 - [Destructible](https://en.cppreference.com/w/cpp/named_req/Destructible):
   JSON values can be destructed.
- Layout
 - [StandardLayoutType](https://en.cppreference.com/w/cpp/named_req/StandardLayoutType):
   JSON values have
   [standard layout](https://en.cppreference.com/w/cpp/language/data_members#Standard_layout):
   All non-static data members are private and standard layout types, the
   class has no virtual functions or (virtual) base classes.
- Library-wide
 - [EqualityComparable](https://en.cppreference.com/w/cpp/named_req/EqualityComparable):
   JSON values can be compared with `==`, see @ref
   operator==(const_reference,const_reference).
 - [LessThanComparable](https://en.cppreference.com/w/cpp/named_req/LessThanComparable):
   JSON values can be compared with `<`, see @ref
   operator<(const_reference,const_reference).
 - [Swappable](https://en.cppreference.com/w/cpp/named_req/Swappable):
   Any JSON lvalue or rvalue of can be swapped with any lvalue or rvalue of
   other compatible types, using unqualified function call @ref swap().
 - [NullablePointer](https://en.cppreference.com/w/cpp/named_req/NullablePointer):
   JSON values can be compared against `std::nullptr_t` objects which are used
   to model the `null` value.
- Container
 - [Container](https://en.cppreference.com/w/cpp/named_req/Container):
   JSON values can be used like STL containers and provide iterator access.
 - [ReversibleContainer](https://en.cppreference.com/w/cpp/named_req/ReversibleContainer);
   JSON values can be used like STL containers and provide reverse iterator
   access.

@invariant The member variables @a m_value and @a m_type have the following
relationship:
- If `m_type == value_t::object`, then `m_value.object != nullptr`.
- If `m_type == value_t::array`, then `m_value.array != nullptr`.
- If `m_type == value_t::string`, then `m_value.string != nullptr`.
The invariants are checked by member function assert_invariant().

@internal
@note ObjectType trick from https://stackoverflow.com/a/9860911
@endinternal

@see [RFC 8259: The JavaScript Object Notation (JSON) Data Interchange
Format](https://tools.ietf.org/html/rfc8259)

@since version 1.0.0

@nosubgrouping
*/
NLOHMANN_BASIC_JSON_TPL_DECLARATION
class basic_json // NOLINT(cppcoreguidelines-special-member-functions,hicpp-special-member-functions)
{
  private:
    template<detail::value_t> friend struct detail::external_constructor;
    friend ::nlohmann::json_pointer<basic_json>;

    template<typename BasicJsonType, typename InputType>
    friend class ::nlohmann::detail::parser;
    friend ::nlohmann::detail::serializer<basic_json>;
    template<typename BasicJsonType>
    friend class ::nlohmann::detail::iter_impl;
    template<typename BasicJsonType, typename CharType>
    friend class ::nlohmann::detail::binary_writer;
    template<typename BasicJsonType, typename InputType, typename SAX>
    friend class ::nlohmann::detail::binary_reader;
    template<typename BasicJsonType>
    friend class ::nlohmann::detail::json_sax_dom_parser;
    template<typename BasicJsonType>
    friend class ::nlohmann::detail::json_sax_dom_callback_parser;
    friend class ::nlohmann::detail::exception;

    /// workaround type for MSVC
    using basic_json_t = NLOHMANN_BASIC_JSON_TPL;

  JSON_PRIVATE_UNLESS_TESTED:
    // convenience aliases for types residing in namespace detail;
    using lexer = ::nlohmann::detail::lexer_base<basic_json>;

    template<typename InputAdapterType>
    static ::nlohmann::detail::parser<basic_json, InputAdapterType> parser(
        InputAdapterType adapter,
        detail::parser_callback_t<basic_json>cb = nullptr,
        const bool allow_exceptions = true,
        const bool ignore_comments = false
    )
    {
        return ::nlohmann::detail::parser<basic_json, InputAdapterType>(std::move(adapter),
                std::move(cb), allow_exceptions, ignore_comments);
    }

  private:
    using primitive_iterator_t = ::nlohmann::detail::primitive_iterator_t;
    template<typename BasicJsonType>
    using internal_iterator = ::nlohmann::detail::internal_iterator<BasicJsonType>;
    template<typename BasicJsonType>
    using iter_impl = ::nlohmann::detail::iter_impl<BasicJsonType>;
    template<typename Iterator>
    using iteration_proxy = ::nlohmann::detail::iteration_proxy<Iterator>;
    template<typename Base> using json_reverse_iterator = ::nlohmann::detail::json_reverse_iterator<Base>;

    template<typename CharType>
    using output_adapter_t = ::nlohmann::detail::output_adapter_t<CharType>;

    template<typename InputType>
    using binary_reader = ::nlohmann::detail::binary_reader<basic_json, InputType>;
    template<typename CharType> using binary_writer = ::nlohmann::detail::binary_writer<basic_json, CharType>;

  JSON_PRIVATE_UNLESS_TESTED:
    using serializer = ::nlohmann::detail::serializer<basic_json>;

  public:
    using value_t = detail::value_t;
    /// JSON Pointer, see @ref nlohmann::json_pointer
    using json_pointer = ::nlohmann::json_pointer<basic_json>;
    template<typename T, typename SFINAE>
    using json_serializer = JSONSerializer<T, SFINAE>;
    /// how to treat decoding errors
    using error_handler_t = detail::error_handler_t;
    /// how to treat CBOR tags
    using cbor_tag_handler_t = detail::cbor_tag_handler_t;
    /// helper type for initializer lists of basic_json values
    using initializer_list_t = std::initializer_list<detail::json_ref<basic_json>>;

    using input_format_t = detail::input_format_t;
    /// SAX interface type, see @ref nlohmann::json_sax
    using json_sax_t = json_sax<basic_json>;

    ////////////////
    // exceptions //
    ////////////////

    /// @name exceptions
    /// Classes to implement user-defined exceptions.
    /// @{

    /// @copydoc detail::exception
    using exception = detail::exception;
    /// @copydoc detail::parse_error
    using parse_error = detail::parse_error;
    /// @copydoc detail::invalid_iterator
    using invalid_iterator = detail::invalid_iterator;
    /// @copydoc detail::type_error
    using type_error = detail::type_error;
    /// @copydoc detail::out_of_range
    using out_of_range = detail::out_of_range;
    /// @copydoc detail::other_error
    using other_error = detail::other_error;

    /// @}


    /////////////////////
    // container types //
    /////////////////////

    /// @name container types
    /// The canonic container types to use @ref basic_json like any other STL
    /// container.
    /// @{

    /// the type of elements in a basic_json container
    using value_type = basic_json;

    /// the type of an element reference
    using reference = value_type&;
    /// the type of an element const reference
    using const_reference = const value_type&;

    /// a type to represent differences between iterators
    using difference_type = std::ptrdiff_t;
    /// a type to represent container sizes
    using size_type = std::size_t;

    /// the allocator type
    using allocator_type = AllocatorType<basic_json>;

    /// the type of an element pointer
    using pointer = typename std::allocator_traits<allocator_type>::pointer;
    /// the type of an element const pointer
    using const_pointer = typename std::allocator_traits<allocator_type>::const_pointer;

    /// an iterator for a basic_json container
    using iterator = iter_impl<basic_json>;
    /// a const iterator for a basic_json container
    using const_iterator = iter_impl<const basic_json>;
    /// a reverse iterator for a basic_json container
    using reverse_iterator = json_reverse_iterator<typename basic_json::iterator>;
    /// a const reverse iterator for a basic_json container
    using const_reverse_iterator = json_reverse_iterator<typename basic_json::const_iterator>;

    /// @}


    /*!
    @brief returns the allocator associated with the container
    */
    static allocator_type get_allocator()
    {
        return allocator_type();
    }

    /*!
    @brief returns version information on the library

    This function returns a JSON object with information about the library,
    including the version number and information on the platform and compiler.

    @return JSON object holding version information
    key         | description
    ----------- | ---------------
    `compiler`  | Information on the used compiler. It is an object with the following keys: `c++` (the used C++ standard), `family` (the compiler family; possible values are `clang`, `icc`, `gcc`, `ilecpp`, `msvc`, `pgcpp`, `sunpro`, and `unknown`), and `version` (the compiler version).
    `copyright` | The copyright line for the library as string.
    `name`      | The name of the library as string.
    `platform`  | The used platform as string. Possible values are `win32`, `linux`, `apple`, `unix`, and `unknown`.
    `url`       | The URL of the project as string.
    `version`   | The version of the library. It is an object with the following keys: `major`, `minor`, and `patch` as defined by [Semantic Versioning](http://semver.org), and `string` (the version string).

    @liveexample{The following code shows an example output of the `meta()`
    function.,meta}

    @exceptionsafety Strong guarantee: if an exception is thrown, there are no
    changes to any JSON value.

    @complexity Constant.

    @since 2.1.0
    */
    JSON_HEDLEY_WARN_UNUSED_RESULT
    static basic_json meta()
    {
        basic_json result;

        result["copyright"] = "(C) 2013-2021 Niels Lohmann";
        result["name"] = "JSON for Modern C++";
        result["url"] = "https://github.com/nlohmann/json";
        result["version"]["string"] =
            std::to_string(NLOHMANN_JSON_VERSION_MAJOR) + "." +
            std::to_string(NLOHMANN_JSON_VERSION_MINOR) + "." +
            std::to_string(NLOHMANN_JSON_VERSION_PATCH);
        result["version"]["major"] = NLOHMANN_JSON_VERSION_MAJOR;
        result["version"]["minor"] = NLOHMANN_JSON_VERSION_MINOR;
        result["version"]["patch"] = NLOHMANN_JSON_VERSION_PATCH;

#ifdef _WIN32
        result["platform"] = "win32";
#elif defined __linux__
        result["platform"] = "linux";
#elif defined __APPLE__
        result["platform"] = "apple";
#elif defined __unix__
        result["platform"] = "unix";
#else
        result["platform"] = "unknown";
#endif

#if defined(__ICC) || defined(__INTEL_COMPILER)
        result["compiler"] = {{"family", "icc"}, {"version", __INTEL_COMPILER}};
#elif defined(__clang__)
        result["compiler"] = {{"family", "clang"}, {"version", __clang_version__}};
#elif defined(__GNUC__) || defined(__GNUG__)
        result["compiler"] = {{"family", "gcc"}, {"version", std::to_string(__GNUC__) + "." + std::to_string(__GNUC_MINOR__) + "." + std::to_string(__GNUC_PATCHLEVEL__)}};
#elif defined(__HP_cc) || defined(__HP_aCC)
        result["compiler"] = "hp"
#elif defined(__IBMCPP__)
        result["compiler"] = {{"family", "ilecpp"}, {"version", __IBMCPP__}};
#elif defined(_MSC_VER)
        result["compiler"] = {{"family", "msvc"}, {"version", _MSC_VER}};
#elif defined(__PGI)
        result["compiler"] = {{"family", "pgcpp"}, {"version", __PGI}};
#elif defined(__SUNPRO_CC)
        result["compiler"] = {{"family", "sunpro"}, {"version", __SUNPRO_CC}};
#else
        result["compiler"] = {{"family", "unknown"}, {"version", "unknown"}};
#endif

#ifdef __cplusplus
        result["compiler"]["c++"] = std::to_string(__cplusplus);
#else
        result["compiler"]["c++"] = "unknown";
#endif
        return result;
    }


    ///////////////////////////
    // JSON value data types //
    ///////////////////////////

    /// @name JSON value data types
    /// The data types to store a JSON value. These types are derived from
    /// the template arguments passed to class @ref basic_json.
    /// @{

#if defined(JSON_HAS_CPP_14)
    // Use transparent comparator if possible, combined with perfect forwarding
    // on find() and count() calls prevents unnecessary string construction.
    using object_comparator_t = std::less<>;
#else
    using object_comparator_t = std::less<StringType>;
#endif

    /*!
    @brief a type for an object

    [RFC 8259](https://tools.ietf.org/html/rfc8259) describes JSON objects as follows:
    > An object is an unordered collection of zero or more name/value pairs,
    > where a name is a string and a value is a string, number, boolean, null,
    > object, or array.

    To store objects in C++, a type is defined by the template parameters
    described below.

    @tparam ObjectType  the container to store objects (e.g., `std::map` or
    `std::unordered_map`)
    @tparam StringType the type of the keys or names (e.g., `std::string`).
    The comparison function `std::less<StringType>` is used to order elements
    inside the container.
    @tparam AllocatorType the allocator to use for objects (e.g.,
    `std::allocator`)

    #### Default type

    With the default values for @a ObjectType (`std::map`), @a StringType
    (`std::string`), and @a AllocatorType (`std::allocator`), the default
    value for @a object_t is:

    @code {.cpp}
    std::map<
      std::string, // key_type
      basic_json, // value_type
      std::less<std::string>, // key_compare
      std::allocator<std::pair<const std::string, basic_json>> // allocator_type
    >
    @endcode

    #### Behavior

    The choice of @a object_t influences the behavior of the JSON class. With
    the default type, objects have the following behavior:

    - When all names are unique, objects will be interoperable in the sense
      that all software implementations receiving that object will agree on
      the name-value mappings.
    - When the names within an object are not unique, it is unspecified which
      one of the values for a given key will be chosen. For instance,
      `{"key": 2, "key": 1}` could be equal to either `{"key": 1}` or
      `{"key": 2}`.
    - Internally, name/value pairs are stored in lexicographical order of the
      names. Objects will also be serialized (see @ref dump) in this order.
      For instance, `{"b": 1, "a": 2}` and `{"a": 2, "b": 1}` will be stored
      and serialized as `{"a": 2, "b": 1}`.
    - When comparing objects, the order of the name/value pairs is irrelevant.
      This makes objects interoperable in the sense that they will not be
      affected by these differences. For instance, `{"b": 1, "a": 2}` and
      `{"a": 2, "b": 1}` will be treated as equal.

    #### Limits

    [RFC 8259](https://tools.ietf.org/html/rfc8259) specifies:
    > An implementation may set limits on the maximum depth of nesting.

    In this class, the object's limit of nesting is not explicitly constrained.
    However, a maximum depth of nesting may be introduced by the compiler or
    runtime environment. A theoretical limit can be queried by calling the
    @ref max_size function of a JSON object.

    #### Storage

    Objects are stored as pointers in a @ref basic_json type. That is, for any
    access to object values, a pointer of type `object_t*` must be
    dereferenced.

    @sa see @ref array_t -- type for an array value

    @since version 1.0.0

    @note The order name/value pairs are added to the object is *not*
    preserved by the library. Therefore, iterating an object may return
    name/value pairs in a different order than they were originally stored. In
    fact, keys will be traversed in alphabetical order as `std::map` with
    `std::less` is used by default. Please note this behavior conforms to [RFC
    8259](https://tools.ietf.org/html/rfc8259), because any order implements the
    specified "unordered" nature of JSON objects.
    */
    using object_t = ObjectType<StringType,
          basic_json,
          object_comparator_t,
          AllocatorType<std::pair<const StringType,
          basic_json>>>;

    /*!
    @brief a type for an array

    [RFC 8259](https://tools.ietf.org/html/rfc8259) describes JSON arrays as follows:
    > An array is an ordered sequence of zero or more values.

    To store objects in C++, a type is defined by the template parameters
    explained below.

    @tparam ArrayType  container type to store arrays (e.g., `std::vector` or
    `std::list`)
    @tparam AllocatorType allocator to use for arrays (e.g., `std::allocator`)

    #### Default type

    With the default values for @a ArrayType (`std::vector`) and @a
    AllocatorType (`std::allocator`), the default value for @a array_t is:

    @code {.cpp}
    std::vector<
      basic_json, // value_type
      std::allocator<basic_json> // allocator_type
    >
    @endcode

    #### Limits

    [RFC 8259](https://tools.ietf.org/html/rfc8259) specifies:
    > An implementation may set limits on the maximum depth of nesting.

    In this class, the array's limit of nesting is not explicitly constrained.
    However, a maximum depth of nesting may be introduced by the compiler or
    runtime environment. A theoretical limit can be queried by calling the
    @ref max_size function of a JSON array.

    #### Storage

    Arrays are stored as pointers in a @ref basic_json type. That is, for any
    access to array values, a pointer of type `array_t*` must be dereferenced.

    @sa see @ref object_t -- type for an object value

    @since version 1.0.0
    */
    using array_t = ArrayType<basic_json, AllocatorType<basic_json>>;

    /*!
    @brief a type for a string

    [RFC 8259](https://tools.ietf.org/html/rfc8259) describes JSON strings as follows:
    > A string is a sequence of zero or more Unicode characters.

    To store objects in C++, a type is defined by the template parameter
    described below. Unicode values are split by the JSON class into
    byte-sized characters during deserialization.

    @tparam StringType  the container to store strings (e.g., `std::string`).
    Note this container is used for keys/names in objects, see @ref object_t.

    #### Default type

    With the default values for @a StringType (`std::string`), the default
    value for @a string_t is:

    @code {.cpp}
    std::string
    @endcode

    #### Encoding

    Strings are stored in UTF-8 encoding. Therefore, functions like
    `std::string::size()` or `std::string::length()` return the number of
    bytes in the string rather than the number of characters or glyphs.

    #### String comparison

    [RFC 8259](https://tools.ietf.org/html/rfc8259) states:
    > Software implementations are typically required to test names of object
    > members for equality. Implementations that transform the textual
    > representation into sequences of Unicode code units and then perform the
    > comparison numerically, code unit by code unit, are interoperable in the
    > sense that implementations will agree in all cases on equality or
    > inequality of two strings. For example, implementations that compare
    > strings with escaped characters unconverted may incorrectly find that
    > `"a\\b"` and `"a\u005Cb"` are not equal.

    This implementation is interoperable as it does compare strings code unit
    by code unit.

    #### Storage

    String values are stored as pointers in a @ref basic_json type. That is,
    for any access to string values, a pointer of type `string_t*` must be
    dereferenced.

    @since version 1.0.0
    */
    using string_t = StringType;

    /*!
    @brief a type for a boolean

    [RFC 8259](https://tools.ietf.org/html/rfc8259) implicitly describes a boolean as a
    type which differentiates the two literals `true` and `false`.

    To store objects in C++, a type is defined by the template parameter @a
    BooleanType which chooses the type to use.

    #### Default type

    With the default values for @a BooleanType (`bool`), the default value for
    @a boolean_t is:

    @code {.cpp}
    bool
    @endcode

    #### Storage

    Boolean values are stored directly inside a @ref basic_json type.

    @since version 1.0.0
    */
    using boolean_t = BooleanType;

    /*!
    @brief a type for a number (integer)

    [RFC 8259](https://tools.ietf.org/html/rfc8259) describes numbers as follows:
    > The representation of numbers is similar to that used in most
    > programming languages. A number is represented in base 10 using decimal
    > digits. It contains an integer component that may be prefixed with an
    > optional minus sign, which may be followed by a fraction part and/or an
    > exponent part. Leading zeros are not allowed. (...) Numeric values that
    > cannot be represented in the grammar below (such as Infinity and NaN)
    > are not permitted.

    This description includes both integer and floating-point numbers.
    However, C++ allows more precise storage if it is known whether the number
    is a signed integer, an unsigned integer or a floating-point number.
    Therefore, three different types, @ref number_integer_t, @ref
    number_unsigned_t and @ref number_float_t are used.

    To store integer numbers in C++, a type is defined by the template
    parameter @a NumberIntegerType which chooses the type to use.

    #### Default type

    With the default values for @a NumberIntegerType (`int64_t`), the default
    value for @a number_integer_t is:

    @code {.cpp}
    int64_t
    @endcode

    #### Default behavior

    - The restrictions about leading zeros is not enforced in C++. Instead,
      leading zeros in integer literals lead to an interpretation as octal
      number. Internally, the value will be stored as decimal number. For
      instance, the C++ integer literal `010` will be serialized to `8`.
      During deserialization, leading zeros yield an error.
    - Not-a-number (NaN) values will be serialized to `null`.

    #### Limits

    [RFC 8259](https://tools.ietf.org/html/rfc8259) specifies:
    > An implementation may set limits on the range and precision of numbers.

    When the default type is used, the maximal integer number that can be
    stored is `9223372036854775807` (INT64_MAX) and the minimal integer number
    that can be stored is `-9223372036854775808` (INT64_MIN). Integer numbers
    that are out of range will yield over/underflow when used in a
    constructor. During deserialization, too large or small integer numbers
    will be automatically be stored as @ref number_unsigned_t or @ref
    number_float_t.

    [RFC 8259](https://tools.ietf.org/html/rfc8259) further states:
    > Note that when such software is used, numbers that are integers and are
    > in the range \f$[-2^{53}+1, 2^{53}-1]\f$ are interoperable in the sense
    > that implementations will agree exactly on their numeric values.

    As this range is a subrange of the exactly supported range [INT64_MIN,
    INT64_MAX], this class's integer type is interoperable.

    #### Storage

    Integer number values are stored directly inside a @ref basic_json type.

    @sa see @ref number_float_t -- type for number values (floating-point)

    @sa see @ref number_unsigned_t -- type for number values (unsigned integer)

    @since version 1.0.0
    */
    using number_integer_t = NumberIntegerType;

    /*!
    @brief a type for a number (unsigned)

    [RFC 8259](https://tools.ietf.org/html/rfc8259) describes numbers as follows:
    > The representation of numbers is similar to that used in most
    > programming languages. A number is represented in base 10 using decimal
    > digits. It contains an integer component that may be prefixed with an
    > optional minus sign, which may be followed by a fraction part and/or an
    > exponent part. Leading zeros are not allowed. (...) Numeric values that
    > cannot be represented in the grammar below (such as Infinity and NaN)
    > are not permitted.

    This description includes both integer and floating-point numbers.
    However, C++ allows more precise storage if it is known whether the number
    is a signed integer, an unsigned integer or a floating-point number.
    Therefore, three different types, @ref number_integer_t, @ref
    number_unsigned_t and @ref number_float_t are used.

    To store unsigned integer numbers in C++, a type is defined by the
    template parameter @a NumberUnsignedType which chooses the type to use.

    #### Default type

    With the default values for @a NumberUnsignedType (`uint64_t`), the
    default value for @a number_unsigned_t is:

    @code {.cpp}
    uint64_t
    @endcode

    #### Default behavior

    - The restrictions about leading zeros is not enforced in C++. Instead,
      leading zeros in integer literals lead to an interpretation as octal
      number. Internally, the value will be stored as decimal number. For
      instance, the C++ integer literal `010` will be serialized to `8`.
      During deserialization, leading zeros yield an error.
    - Not-a-number (NaN) values will be serialized to `null`.

    #### Limits

    [RFC 8259](https://tools.ietf.org/html/rfc8259) specifies:
    > An implementation may set limits on the range and precision of numbers.

    When the default type is used, the maximal integer number that can be
    stored is `18446744073709551615` (UINT64_MAX) and the minimal integer
    number that can be stored is `0`. Integer numbers that are out of range
    will yield over/underflow when used in a constructor. During
    deserialization, too large or small integer numbers will be automatically
    be stored as @ref number_integer_t or @ref number_float_t.

    [RFC 8259](https://tools.ietf.org/html/rfc8259) further states:
    > Note that when such software is used, numbers that are integers and are
    > in the range \f$[-2^{53}+1, 2^{53}-1]\f$ are interoperable in the sense
    > that implementations will agree exactly on their numeric values.

    As this range is a subrange (when considered in conjunction with the
    number_integer_t type) of the exactly supported range [0, UINT64_MAX],
    this class's integer type is interoperable.

    #### Storage

    Integer number values are stored directly inside a @ref basic_json type.

    @sa see @ref number_float_t -- type for number values (floating-point)
    @sa see @ref number_integer_t -- type for number values (integer)

    @since version 2.0.0
    */
    using number_unsigned_t = NumberUnsignedType;

    /*!
    @brief a type for a number (floating-point)

    [RFC 8259](https://tools.ietf.org/html/rfc8259) describes numbers as follows:
    > The representation of numbers is similar to that used in most
    > programming languages. A number is represented in base 10 using decimal
    > digits. It contains an integer component that may be prefixed with an
    > optional minus sign, which may be followed by a fraction part and/or an
    > exponent part. Leading zeros are not allowed. (...) Numeric values that
    > cannot be represented in the grammar below (such as Infinity and NaN)
    > are not permitted.

    This description includes both integer and floating-point numbers.
    However, C++ allows more precise storage if it is known whether the number
    is a signed integer, an unsigned integer or a floating-point number.
    Therefore, three different types, @ref number_integer_t, @ref
    number_unsigned_t and @ref number_float_t are used.

    To store floating-point numbers in C++, a type is defined by the template
    parameter @a NumberFloatType which chooses the type to use.

    #### Default type

    With the default values for @a NumberFloatType (`double`), the default
    value for @a number_float_t is:

    @code {.cpp}
    double
    @endcode

    #### Default behavior

    - The restrictions about leading zeros is not enforced in C++. Instead,
      leading zeros in floating-point literals will be ignored. Internally,
      the value will be stored as decimal number. For instance, the C++
      floating-point literal `01.2` will be serialized to `1.2`. During
      deserialization, leading zeros yield an error.
    - Not-a-number (NaN) values will be serialized to `null`.

    #### Limits

    [RFC 8259](https://tools.ietf.org/html/rfc8259) states:
    > This specification allows implementations to set limits on the range and
    > precision of numbers accepted. Since software that implements IEEE
    > 754-2008 binary64 (double precision) numbers is generally available and
    > widely used, good interoperability can be achieved by implementations
    > that expect no more precision or range than these provide, in the sense
    > that implementations will approximate JSON numbers within the expected
    > precision.

    This implementation does exactly follow this approach, as it uses double
    precision floating-point numbers. Note values smaller than
    `-1.79769313486232e+308` and values greater than `1.79769313486232e+308`
    will be stored as NaN internally and be serialized to `null`.

    #### Storage

    Floating-point number values are stored directly inside a @ref basic_json
    type.

    @sa see @ref number_integer_t -- type for number values (integer)

    @sa see @ref number_unsigned_t -- type for number values (unsigned integer)

    @since version 1.0.0
    */
    using number_float_t = NumberFloatType;

    /*!
    @brief a type for a packed binary type

    This type is a type designed to carry binary data that appears in various
    serialized formats, such as CBOR's Major Type 2, MessagePack's bin, and
    BSON's generic binary subtype. This type is NOT a part of standard JSON and
    exists solely for compatibility with these binary types. As such, it is
    simply defined as an ordered sequence of zero or more byte values.

    Additionally, as an implementation detail, the subtype of the binary data is
    carried around as a `std::uint8_t`, which is compatible with both of the
    binary data formats that use binary subtyping, (though the specific
    numbering is incompatible with each other, and it is up to the user to
    translate between them).

    [CBOR's RFC 7049](https://tools.ietf.org/html/rfc7049) describes this type
    as:
    > Major type 2: a byte string. The string's length in bytes is represented
    > following the rules for positive integers (major type 0).

    [MessagePack's documentation on the bin type
    family](https://github.com/msgpack/msgpack/blob/master/spec.md#bin-format-family)
    describes this type as:
    > Bin format family stores an byte array in 2, 3, or 5 bytes of extra bytes
    > in addition to the size of the byte array.

    [BSON's specifications](http://bsonspec.org/spec.html) describe several
    binary types; however, this type is intended to represent the generic binary
    type which has the description:
    > Generic binary subtype - This is the most commonly used binary subtype and
    > should be the 'default' for drivers and tools.

    None of these impose any limitations on the internal representation other
    than the basic unit of storage be some type of array whose parts are
    decomposable into bytes.

    The default representation of this binary format is a
    `std::vector<std::uint8_t>`, which is a very common way to represent a byte
    array in modern C++.

    #### Default type

    The default values for @a BinaryType is `std::vector<std::uint8_t>`

    #### Storage

    Binary Arrays are stored as pointers in a @ref basic_json type. That is,
    for any access to array values, a pointer of the type `binary_t*` must be
    dereferenced.

    #### Notes on subtypes

    - CBOR
       - Binary values are represented as byte strings. Subtypes are serialized
         as tagged values.
    - MessagePack
       - If a subtype is given and the binary array contains exactly 1, 2, 4, 8,
         or 16 elements, the fixext family (fixext1, fixext2, fixext4, fixext8)
         is used. For other sizes, the ext family (ext8, ext16, ext32) is used.
         The subtype is then added as singed 8-bit integer.
       - If no subtype is given, the bin family (bin8, bin16, bin32) is used.
    - BSON
       - If a subtype is given, it is used and added as unsigned 8-bit integer.
       - If no subtype is given, the generic binary subtype 0x00 is used.

    @sa see @ref binary -- create a binary array

    @since version 3.8.0
    */
    using binary_t = nlohmann::byte_container_with_subtype<BinaryType>;
    /// @}

  private:

    /// helper for exception-safe object creation
    template<typename T, typename... Args>
    JSON_HEDLEY_RETURNS_NON_NULL
    static T* create(Args&& ... args)
    {
        AllocatorType<T> alloc;
        using AllocatorTraits = std::allocator_traits<AllocatorType<T>>;

        auto deleter = [&](T * obj)
        {
            AllocatorTraits::deallocate(alloc, obj, 1);
        };
        std::unique_ptr<T, decltype(deleter)> obj(AllocatorTraits::allocate(alloc, 1), deleter);
        AllocatorTraits::construct(alloc, obj.get(), std::forward<Args>(args)...);
        JSON_ASSERT(obj != nullptr);
        return obj.release();
    }

    ////////////////////////
    // JSON value storage //
    ////////////////////////

  JSON_PRIVATE_UNLESS_TESTED:
    /*!
    @brief a JSON value

    The actual storage for a JSON value of the @ref basic_json class. This
    union combines the different storage types for the JSON value types
    defined in @ref value_t.

    JSON type | value_t type    | used type
    --------- | --------------- | ------------------------
    object    | object          | pointer to @ref object_t
    array     | array           | pointer to @ref array_t
    string    | string          | pointer to @ref string_t
    boolean   | boolean         | @ref boolean_t
    number    | number_integer  | @ref number_integer_t
    number    | number_unsigned | @ref number_unsigned_t
    number    | number_float    | @ref number_float_t
    binary    | binary          | pointer to @ref binary_t
    null      | null            | *no value is stored*

    @note Variable-length types (objects, arrays, and strings) are stored as
    pointers. The size of the union should not exceed 64 bits if the default
    value types are used.

    @since version 1.0.0
    */
    union json_value
    {
        /// object (stored with pointer to save storage)
        object_t* object;
        /// array (stored with pointer to save storage)
        array_t* array;
        /// string (stored with pointer to save storage)
        string_t* string;
        /// binary (stored with pointer to save storage)
        binary_t* binary;
        /// boolean
        boolean_t boolean;
        /// number (integer)
        number_integer_t number_integer;
        /// number (unsigned integer)
        number_unsigned_t number_unsigned;
        /// number (floating-point)
        number_float_t number_float;

        /// default constructor (for null values)
        json_value() = default;
        /// constructor for booleans
        json_value(boolean_t v) noexcept : boolean(v) {}
        /// constructor for numbers (integer)
        json_value(number_integer_t v) noexcept : number_integer(v) {}
        /// constructor for numbers (unsigned)
        json_value(number_unsigned_t v) noexcept : number_unsigned(v) {}
        /// constructor for numbers (floating-point)
        json_value(number_float_t v) noexcept : number_float(v) {}
        /// constructor for empty values of a given type
        json_value(value_t t)
        {
            switch (t)
            {
                case value_t::object:
                {
                    object = create<object_t>();
                    break;
                }

                case value_t::array:
                {
                    array = create<array_t>();
                    break;
                }

                case value_t::string:
                {
                    string = create<string_t>("");
                    break;
                }

                case value_t::binary:
                {
                    binary = create<binary_t>();
                    break;
                }

                case value_t::boolean:
                {
                    boolean = boolean_t(false);
                    break;
                }

                case value_t::number_integer:
                {
                    number_integer = number_integer_t(0);
                    break;
                }

                case value_t::number_unsigned:
                {
                    number_unsigned = number_unsigned_t(0);
                    break;
                }

                case value_t::number_float:
                {
                    number_float = number_float_t(0.0);
                    break;
                }

                case value_t::null:
                {
                    object = nullptr;  // silence warning, see #821
                    break;
                }

                case value_t::discarded:
                default:
                {
                    object = nullptr;  // silence warning, see #821
                    // LCOV_EXCL_START
                    if (JSON_HEDLEY_UNLIKELY(t == value_t::null))
                    {
<<<<<<< HEAD
                        JSON_THROW(other_error::create(500, "961c151d2e87f2686a955a9be24d316f1362bf21 3.10.2", basic_json()));
=======
                        JSON_THROW(other_error::create(500, "961c151d2e87f2686a955a9be24d316f1362bf21 3.10.4", basic_json())); // LCOV_EXCL_LINE
>>>>>>> 67c8ead9
                    }
                    // LCOV_EXCL_STOP
                    break;
                }
            }
        }

        /// constructor for strings
        json_value(const string_t& value)
        {
            string = create<string_t>(value);
        }

        /// constructor for rvalue strings
        json_value(string_t&& value)
        {
            string = create<string_t>(std::move(value));
        }

        /// constructor for objects
        json_value(const object_t& value)
        {
            object = create<object_t>(value);
        }

        /// constructor for rvalue objects
        json_value(object_t&& value)
        {
            object = create<object_t>(std::move(value));
        }

        /// constructor for arrays
        json_value(const array_t& value)
        {
            array = create<array_t>(value);
        }

        /// constructor for rvalue arrays
        json_value(array_t&& value)
        {
            array = create<array_t>(std::move(value));
        }

        /// constructor for binary arrays
        json_value(const typename binary_t::container_type& value)
        {
            binary = create<binary_t>(value);
        }

        /// constructor for rvalue binary arrays
        json_value(typename binary_t::container_type&& value)
        {
            binary = create<binary_t>(std::move(value));
        }

        /// constructor for binary arrays (internal type)
        json_value(const binary_t& value)
        {
            binary = create<binary_t>(value);
        }

        /// constructor for rvalue binary arrays (internal type)
        json_value(binary_t&& value)
        {
            binary = create<binary_t>(std::move(value));
        }

        void destroy(value_t t)
        {
            if (t == value_t::array || t == value_t::object)
            {
                // flatten the current json_value to a heap-allocated stack
                std::vector<basic_json> stack;

                // move the top-level items to stack
                if (t == value_t::array)
                {
                    stack.reserve(array->size());
                    std::move(array->begin(), array->end(), std::back_inserter(stack));
                }
                else
                {
                    stack.reserve(object->size());
                    for (auto&& it : *object)
                    {
                        stack.push_back(std::move(it.second));
                    }
                }

                while (!stack.empty())
                {
                    // move the last item to local variable to be processed
                    basic_json current_item(std::move(stack.back()));
                    stack.pop_back();

                    // if current_item is array/object, move
                    // its children to the stack to be processed later
                    if (current_item.is_array())
                    {
                        std::move(current_item.m_value.array->begin(), current_item.m_value.array->end(), std::back_inserter(stack));

                        current_item.m_value.array->clear();
                    }
                    else if (current_item.is_object())
                    {
                        for (auto&& it : *current_item.m_value.object)
                        {
                            stack.push_back(std::move(it.second));
                        }

                        current_item.m_value.object->clear();
                    }

                    // it's now safe that current_item get destructed
                    // since it doesn't have any children
                }
            }

            switch (t)
            {
                case value_t::object:
                {
                    AllocatorType<object_t> alloc;
                    std::allocator_traits<decltype(alloc)>::destroy(alloc, object);
                    std::allocator_traits<decltype(alloc)>::deallocate(alloc, object, 1);
                    break;
                }

                case value_t::array:
                {
                    AllocatorType<array_t> alloc;
                    std::allocator_traits<decltype(alloc)>::destroy(alloc, array);
                    std::allocator_traits<decltype(alloc)>::deallocate(alloc, array, 1);
                    break;
                }

                case value_t::string:
                {
                    AllocatorType<string_t> alloc;
                    std::allocator_traits<decltype(alloc)>::destroy(alloc, string);
                    std::allocator_traits<decltype(alloc)>::deallocate(alloc, string, 1);
                    break;
                }

                case value_t::binary:
                {
                    AllocatorType<binary_t> alloc;
                    std::allocator_traits<decltype(alloc)>::destroy(alloc, binary);
                    std::allocator_traits<decltype(alloc)>::deallocate(alloc, binary, 1);
                    break;
                }

                case value_t::null:
                case value_t::boolean:
                case value_t::number_integer:
                case value_t::number_unsigned:
                case value_t::number_float:
                case value_t::discarded:
                default:
                {
                    break;
                }
            }
        }
    };

  private:
    /*!
    @brief checks the class invariants

    This function asserts the class invariants. It needs to be called at the
    end of every constructor to make sure that created objects respect the
    invariant. Furthermore, it has to be called each time the type of a JSON
    value is changed, because the invariant expresses a relationship between
    @a m_type and @a m_value.

    Furthermore, the parent relation is checked for arrays and objects: If
    @a check_parents true and the value is an array or object, then the
    container's elements must have the current value as parent.

    @param[in] check_parents  whether the parent relation should be checked.
               The value is true by default and should only be set to false
               during destruction of objects when the invariant does not
               need to hold.
    */
    void assert_invariant(bool check_parents = true) const noexcept
    {
        JSON_ASSERT(m_type != value_t::object || m_value.object != nullptr);
        JSON_ASSERT(m_type != value_t::array || m_value.array != nullptr);
        JSON_ASSERT(m_type != value_t::string || m_value.string != nullptr);
        JSON_ASSERT(m_type != value_t::binary || m_value.binary != nullptr);

#if JSON_DIAGNOSTICS
        JSON_TRY
        {
            // cppcheck-suppress assertWithSideEffect
            JSON_ASSERT(!check_parents || !is_structured() || std::all_of(begin(), end(), [this](const basic_json & j)
            {
                return j.m_parent == this;
            }));
        }
        JSON_CATCH(...) {} // LCOV_EXCL_LINE
#endif
        static_cast<void>(check_parents);
    }

    void set_parents()
    {
#if JSON_DIAGNOSTICS
        switch (m_type)
        {
            case value_t::array:
            {
                for (auto& element : *m_value.array)
                {
                    element.m_parent = this;
                }
                break;
            }

            case value_t::object:
            {
                for (auto& element : *m_value.object)
                {
                    element.second.m_parent = this;
                }
                break;
            }

            case value_t::null:
            case value_t::string:
            case value_t::boolean:
            case value_t::number_integer:
            case value_t::number_unsigned:
            case value_t::number_float:
            case value_t::binary:
            case value_t::discarded:
            default:
                break;
        }
#endif
    }

    iterator set_parents(iterator it, typename iterator::difference_type count)
    {
#if JSON_DIAGNOSTICS
        for (typename iterator::difference_type i = 0; i < count; ++i)
        {
            (it + i)->m_parent = this;
        }
#else
        static_cast<void>(count);
#endif
        return it;
    }

    reference set_parent(reference j, std::size_t old_capacity = std::size_t(-1))
    {
#if JSON_DIAGNOSTICS
        if (old_capacity != std::size_t(-1))
        {
            // see https://github.com/nlohmann/json/issues/2838
            JSON_ASSERT(type() == value_t::array);
            if (JSON_HEDLEY_UNLIKELY(m_value.array->capacity() != old_capacity))
            {
                // capacity has changed: update all parents
                set_parents();
                return j;
            }
        }

        // ordered_json uses a vector internally, so pointers could have
        // been invalidated; see https://github.com/nlohmann/json/issues/2962
#ifdef JSON_HEDLEY_MSVC_VERSION
#pragma warning(push )
#pragma warning(disable : 4127) // ignore warning to replace if with if constexpr
#endif
        if (detail::is_ordered_map<object_t>::value)
        {
            set_parents();
            return j;
        }
#ifdef JSON_HEDLEY_MSVC_VERSION
#pragma warning( pop )
#endif

        j.m_parent = this;
#else
        static_cast<void>(j);
        static_cast<void>(old_capacity);
#endif
        return j;
    }

  public:
    //////////////////////////
    // JSON parser callback //
    //////////////////////////

    /*!
    @brief parser event types

    The parser callback distinguishes the following events:
    - `object_start`: the parser read `{` and started to process a JSON object
    - `key`: the parser read a key of a value in an object
    - `object_end`: the parser read `}` and finished processing a JSON object
    - `array_start`: the parser read `[` and started to process a JSON array
    - `array_end`: the parser read `]` and finished processing a JSON array
    - `value`: the parser finished reading a JSON value

    @image html callback_events.png "Example when certain parse events are triggered"

    @sa see @ref parser_callback_t for more information and examples
    */
    using parse_event_t = detail::parse_event_t;

    /*!
    @brief per-element parser callback type

    With a parser callback function, the result of parsing a JSON text can be
    influenced. When passed to @ref parse, it is called on certain events
    (passed as @ref parse_event_t via parameter @a event) with a set recursion
    depth @a depth and context JSON value @a parsed. The return value of the
    callback function is a boolean indicating whether the element that emitted
    the callback shall be kept or not.

    We distinguish six scenarios (determined by the event type) in which the
    callback function can be called. The following table describes the values
    of the parameters @a depth, @a event, and @a parsed.

    parameter @a event | description | parameter @a depth | parameter @a parsed
    ------------------ | ----------- | ------------------ | -------------------
    parse_event_t::object_start | the parser read `{` and started to process a JSON object | depth of the parent of the JSON object | a JSON value with type discarded
    parse_event_t::key | the parser read a key of a value in an object | depth of the currently parsed JSON object | a JSON string containing the key
    parse_event_t::object_end | the parser read `}` and finished processing a JSON object | depth of the parent of the JSON object | the parsed JSON object
    parse_event_t::array_start | the parser read `[` and started to process a JSON array | depth of the parent of the JSON array | a JSON value with type discarded
    parse_event_t::array_end | the parser read `]` and finished processing a JSON array | depth of the parent of the JSON array | the parsed JSON array
    parse_event_t::value | the parser finished reading a JSON value | depth of the value | the parsed JSON value

    @image html callback_events.png "Example when certain parse events are triggered"

    Discarding a value (i.e., returning `false`) has different effects
    depending on the context in which function was called:

    - Discarded values in structured types are skipped. That is, the parser
      will behave as if the discarded value was never read.
    - In case a value outside a structured type is skipped, it is replaced
      with `null`. This case happens if the top-level element is skipped.

    @param[in] depth  the depth of the recursion during parsing

    @param[in] event  an event of type parse_event_t indicating the context in
    the callback function has been called

    @param[in,out] parsed  the current intermediate parse result; note that
    writing to this value has no effect for parse_event_t::key events

    @return Whether the JSON value which called the function during parsing
    should be kept (`true`) or not (`false`). In the latter case, it is either
    skipped completely or replaced by an empty discarded object.

    @sa see @ref parse for examples

    @since version 1.0.0
    */
    using parser_callback_t = detail::parser_callback_t<basic_json>;

    //////////////////
    // constructors //
    //////////////////

    /// @name constructors and destructors
    /// Constructors of class @ref basic_json, copy/move constructor, copy
    /// assignment, static functions creating objects, and the destructor.
    /// @{

    /*!
    @brief create an empty value with a given type

    Create an empty JSON value with a given type. The value will be default
    initialized with an empty value which depends on the type:

    Value type  | initial value
    ----------- | -------------
    null        | `null`
    boolean     | `false`
    string      | `""`
    number      | `0`
    object      | `{}`
    array       | `[]`
    binary      | empty array

    @param[in] v  the type of the value to create

    @complexity Constant.

    @exceptionsafety Strong guarantee: if an exception is thrown, there are no
    changes to any JSON value.

    @liveexample{The following code shows the constructor for different @ref
    value_t values,basic_json__value_t}

    @sa see @ref clear() -- restores the postcondition of this constructor

    @since version 1.0.0
    */
    basic_json(const value_t v)
        : m_type(v), m_value(v)
    {
        assert_invariant();
    }

    /*!
    @brief create a null object

    Create a `null` JSON value. It either takes a null pointer as parameter
    (explicitly creating `null`) or no parameter (implicitly creating `null`).
    The passed null pointer itself is not read -- it is only used to choose
    the right constructor.

    @complexity Constant.

    @exceptionsafety No-throw guarantee: this constructor never throws
    exceptions.

    @liveexample{The following code shows the constructor with and without a
    null pointer parameter.,basic_json__nullptr_t}

    @since version 1.0.0
    */
    basic_json(std::nullptr_t = nullptr) noexcept
        : basic_json(value_t::null)
    {
        assert_invariant();
    }

    /*!
    @brief create a JSON value

    This is a "catch all" constructor for all compatible JSON types; that is,
    types for which a `to_json()` method exists. The constructor forwards the
    parameter @a val to that method (to `json_serializer<U>::to_json` method
    with `U = uncvref_t<CompatibleType>`, to be exact).

    Template type @a CompatibleType includes, but is not limited to, the
    following types:
    - **arrays**: @ref array_t and all kinds of compatible containers such as
      `std::vector`, `std::deque`, `std::list`, `std::forward_list`,
      `std::array`, `std::valarray`, `std::set`, `std::unordered_set`,
      `std::multiset`, and `std::unordered_multiset` with a `value_type` from
      which a @ref basic_json value can be constructed.
    - **objects**: @ref object_t and all kinds of compatible associative
      containers such as `std::map`, `std::unordered_map`, `std::multimap`,
      and `std::unordered_multimap` with a `key_type` compatible to
      @ref string_t and a `value_type` from which a @ref basic_json value can
      be constructed.
    - **strings**: @ref string_t, string literals, and all compatible string
      containers can be used.
    - **numbers**: @ref number_integer_t, @ref number_unsigned_t,
      @ref number_float_t, and all convertible number types such as `int`,
      `size_t`, `int64_t`, `float` or `double` can be used.
    - **boolean**: @ref boolean_t / `bool` can be used.
    - **binary**: @ref binary_t / `std::vector<std::uint8_t>` may be used,
      unfortunately because string literals cannot be distinguished from binary
      character arrays by the C++ type system, all types compatible with `const
      char*` will be directed to the string constructor instead.  This is both
      for backwards compatibility, and due to the fact that a binary type is not
      a standard JSON type.

    See the examples below.

    @tparam CompatibleType a type such that:
    - @a CompatibleType is not derived from `std::istream`,
    - @a CompatibleType is not @ref basic_json (to avoid hijacking copy/move
         constructors),
    - @a CompatibleType is not a different @ref basic_json type (i.e. with different template arguments)
    - @a CompatibleType is not a @ref basic_json nested type (e.g.,
         @ref json_pointer, @ref iterator, etc ...)
    - `json_serializer<U>` has a `to_json(basic_json_t&, CompatibleType&&)` method

    @tparam U = `uncvref_t<CompatibleType>`

    @param[in] val the value to be forwarded to the respective constructor

    @complexity Usually linear in the size of the passed @a val, also
                depending on the implementation of the called `to_json()`
                method.

    @exceptionsafety Depends on the called constructor. For types directly
    supported by the library (i.e., all types for which no `to_json()` function
    was provided), strong guarantee holds: if an exception is thrown, there are
    no changes to any JSON value.

    @liveexample{The following code shows the constructor with several
    compatible types.,basic_json__CompatibleType}

    @since version 2.1.0
    */
    template < typename CompatibleType,
               typename U = detail::uncvref_t<CompatibleType>,
               detail::enable_if_t <
                   !detail::is_basic_json<U>::value && detail::is_compatible_type<basic_json_t, U>::value, int > = 0 >
    basic_json(CompatibleType && val) noexcept(noexcept( // NOLINT(bugprone-forwarding-reference-overload,bugprone-exception-escape)
                JSONSerializer<U>::to_json(std::declval<basic_json_t&>(),
                                           std::forward<CompatibleType>(val))))
    {
        JSONSerializer<U>::to_json(*this, std::forward<CompatibleType>(val));
        set_parents();
        assert_invariant();
    }

    /*!
    @brief create a JSON value from an existing one

    This is a constructor for existing @ref basic_json types.
    It does not hijack copy/move constructors, since the parameter has different
    template arguments than the current ones.

    The constructor tries to convert the internal @ref m_value of the parameter.

    @tparam BasicJsonType a type such that:
    - @a BasicJsonType is a @ref basic_json type.
    - @a BasicJsonType has different template arguments than @ref basic_json_t.

    @param[in] val the @ref basic_json value to be converted.

    @complexity Usually linear in the size of the passed @a val, also
                depending on the implementation of the called `to_json()`
                method.

    @exceptionsafety Depends on the called constructor. For types directly
    supported by the library (i.e., all types for which no `to_json()` function
    was provided), strong guarantee holds: if an exception is thrown, there are
    no changes to any JSON value.

    @since version 3.2.0
    */
    template < typename BasicJsonType,
               detail::enable_if_t <
                   detail::is_basic_json<BasicJsonType>::value&& !std::is_same<basic_json, BasicJsonType>::value, int > = 0 >
    basic_json(const BasicJsonType& val)
    {
        using other_boolean_t = typename BasicJsonType::boolean_t;
        using other_number_float_t = typename BasicJsonType::number_float_t;
        using other_number_integer_t = typename BasicJsonType::number_integer_t;
        using other_number_unsigned_t = typename BasicJsonType::number_unsigned_t;
        using other_string_t = typename BasicJsonType::string_t;
        using other_object_t = typename BasicJsonType::object_t;
        using other_array_t = typename BasicJsonType::array_t;
        using other_binary_t = typename BasicJsonType::binary_t;

        switch (val.type())
        {
            case value_t::boolean:
                JSONSerializer<other_boolean_t>::to_json(*this, val.template get<other_boolean_t>());
                break;
            case value_t::number_float:
                JSONSerializer<other_number_float_t>::to_json(*this, val.template get<other_number_float_t>());
                break;
            case value_t::number_integer:
                JSONSerializer<other_number_integer_t>::to_json(*this, val.template get<other_number_integer_t>());
                break;
            case value_t::number_unsigned:
                JSONSerializer<other_number_unsigned_t>::to_json(*this, val.template get<other_number_unsigned_t>());
                break;
            case value_t::string:
                JSONSerializer<other_string_t>::to_json(*this, val.template get_ref<const other_string_t&>());
                break;
            case value_t::object:
                JSONSerializer<other_object_t>::to_json(*this, val.template get_ref<const other_object_t&>());
                break;
            case value_t::array:
                JSONSerializer<other_array_t>::to_json(*this, val.template get_ref<const other_array_t&>());
                break;
            case value_t::binary:
                JSONSerializer<other_binary_t>::to_json(*this, val.template get_ref<const other_binary_t&>());
                break;
            case value_t::null:
                *this = nullptr;
                break;
            case value_t::discarded:
                m_type = value_t::discarded;
                break;
            default:            // LCOV_EXCL_LINE
                JSON_ASSERT(false); // NOLINT(cert-dcl03-c,hicpp-static-assert,misc-static-assert) LCOV_EXCL_LINE
        }
        set_parents();
        assert_invariant();
    }

    /*!
    @brief create a container (array or object) from an initializer list

    Creates a JSON value of type array or object from the passed initializer
    list @a init. In case @a type_deduction is `true` (default), the type of
    the JSON value to be created is deducted from the initializer list @a init
    according to the following rules:

    1. If the list is empty, an empty JSON object value `{}` is created.
    2. If the list consists of pairs whose first element is a string, a JSON
       object value is created where the first elements of the pairs are
       treated as keys and the second elements are as values.
    3. In all other cases, an array is created.

    The rules aim to create the best fit between a C++ initializer list and
    JSON values. The rationale is as follows:

    1. The empty initializer list is written as `{}` which is exactly an empty
       JSON object.
    2. C++ has no way of describing mapped types other than to list a list of
       pairs. As JSON requires that keys must be of type string, rule 2 is the
       weakest constraint one can pose on initializer lists to interpret them
       as an object.
    3. In all other cases, the initializer list could not be interpreted as
       JSON object type, so interpreting it as JSON array type is safe.

    With the rules described above, the following JSON values cannot be
    expressed by an initializer list:

    - the empty array (`[]`): use @ref array(initializer_list_t)
      with an empty initializer list in this case
    - arrays whose elements satisfy rule 2: use @ref
      array(initializer_list_t) with the same initializer list
      in this case

    @note When used without parentheses around an empty initializer list, @ref
    basic_json() is called instead of this function, yielding the JSON null
    value.

    @param[in] init  initializer list with JSON values

    @param[in] type_deduction internal parameter; when set to `true`, the type
    of the JSON value is deducted from the initializer list @a init; when set
    to `false`, the type provided via @a manual_type is forced. This mode is
    used by the functions @ref array(initializer_list_t) and
    @ref object(initializer_list_t).

    @param[in] manual_type internal parameter; when @a type_deduction is set
    to `false`, the created JSON value will use the provided type (only @ref
    value_t::array and @ref value_t::object are valid); when @a type_deduction
    is set to `true`, this parameter has no effect

    @throw type_error.301 if @a type_deduction is `false`, @a manual_type is
    `value_t::object`, but @a init contains an element which is not a pair
    whose first element is a string. In this case, the constructor could not
    create an object. If @a type_deduction would have be `true`, an array
    would have been created. See @ref object(initializer_list_t)
    for an example.

    @complexity Linear in the size of the initializer list @a init.

    @exceptionsafety Strong guarantee: if an exception is thrown, there are no
    changes to any JSON value.

    @liveexample{The example below shows how JSON values are created from
    initializer lists.,basic_json__list_init_t}

    @sa see @ref array(initializer_list_t) -- create a JSON array
    value from an initializer list
    @sa see @ref object(initializer_list_t) -- create a JSON object
    value from an initializer list

    @since version 1.0.0
    */
    basic_json(initializer_list_t init,
               bool type_deduction = true,
               value_t manual_type = value_t::array)
    {
        // check if each element is an array with two elements whose first
        // element is a string
        bool is_an_object = std::all_of(init.begin(), init.end(),
                                        [](const detail::json_ref<basic_json>& element_ref)
        {
            return element_ref->is_array() && element_ref->size() == 2 && (*element_ref)[0].is_string();
        });

        // adjust type if type deduction is not wanted
        if (!type_deduction)
        {
            // if array is wanted, do not create an object though possible
            if (manual_type == value_t::array)
            {
                is_an_object = false;
            }

            // if object is wanted but impossible, throw an exception
            if (JSON_HEDLEY_UNLIKELY(manual_type == value_t::object && !is_an_object))
            {
                JSON_THROW(type_error::create(301, "cannot create object from initializer list", basic_json()));
            }
        }

        if (is_an_object)
        {
            // the initializer list is a list of pairs -> create object
            m_type = value_t::object;
            m_value = value_t::object;

            for (auto& element_ref : init)
            {
                auto element = element_ref.moved_or_copied();
                m_value.object->emplace(
                    std::move(*((*element.m_value.array)[0].m_value.string)),
                    std::move((*element.m_value.array)[1]));
            }
        }
        else
        {
            // the initializer list describes an array -> create array
            m_type = value_t::array;
            m_value.array = create<array_t>(init.begin(), init.end());
        }

        set_parents();
        assert_invariant();
    }

    /*!
    @brief explicitly create a binary array (without subtype)

    Creates a JSON binary array value from a given binary container. Binary
    values are part of various binary formats, such as CBOR, MessagePack, and
    BSON. This constructor is used to create a value for serialization to those
    formats.

    @note Note, this function exists because of the difficulty in correctly
    specifying the correct template overload in the standard value ctor, as both
    JSON arrays and JSON binary arrays are backed with some form of a
    `std::vector`. Because JSON binary arrays are a non-standard extension it
    was decided that it would be best to prevent automatic initialization of a
    binary array type, for backwards compatibility and so it does not happen on
    accident.

    @param[in] init container containing bytes to use as binary type

    @return JSON binary array value

    @complexity Linear in the size of @a init.

    @exceptionsafety Strong guarantee: if an exception is thrown, there are no
    changes to any JSON value.

    @since version 3.8.0
    */
    JSON_HEDLEY_WARN_UNUSED_RESULT
    static basic_json binary(const typename binary_t::container_type& init)
    {
        auto res = basic_json();
        res.m_type = value_t::binary;
        res.m_value = init;
        return res;
    }

    /*!
    @brief explicitly create a binary array (with subtype)

    Creates a JSON binary array value from a given binary container. Binary
    values are part of various binary formats, such as CBOR, MessagePack, and
    BSON. This constructor is used to create a value for serialization to those
    formats.

    @note Note, this function exists because of the difficulty in correctly
    specifying the correct template overload in the standard value ctor, as both
    JSON arrays and JSON binary arrays are backed with some form of a
    `std::vector`. Because JSON binary arrays are a non-standard extension it
    was decided that it would be best to prevent automatic initialization of a
    binary array type, for backwards compatibility and so it does not happen on
    accident.

    @param[in] init container containing bytes to use as binary type
    @param[in] subtype subtype to use in MessagePack and BSON

    @return JSON binary array value

    @complexity Linear in the size of @a init.

    @exceptionsafety Strong guarantee: if an exception is thrown, there are no
    changes to any JSON value.

    @since version 3.8.0
    */
    JSON_HEDLEY_WARN_UNUSED_RESULT
    static basic_json binary(const typename binary_t::container_type& init, typename binary_t::subtype_type subtype)
    {
        auto res = basic_json();
        res.m_type = value_t::binary;
        res.m_value = binary_t(init, subtype);
        return res;
    }

    /// @copydoc binary(const typename binary_t::container_type&)
    JSON_HEDLEY_WARN_UNUSED_RESULT
    static basic_json binary(typename binary_t::container_type&& init)
    {
        auto res = basic_json();
        res.m_type = value_t::binary;
        res.m_value = std::move(init);
        return res;
    }

    /// @copydoc binary(const typename binary_t::container_type&, typename binary_t::subtype_type)
    JSON_HEDLEY_WARN_UNUSED_RESULT
    static basic_json binary(typename binary_t::container_type&& init, typename binary_t::subtype_type subtype)
    {
        auto res = basic_json();
        res.m_type = value_t::binary;
        res.m_value = binary_t(std::move(init), subtype);
        return res;
    }

    /*!
    @brief explicitly create an array from an initializer list

    Creates a JSON array value from a given initializer list. That is, given a
    list of values `a, b, c`, creates the JSON value `[a, b, c]`. If the
    initializer list is empty, the empty array `[]` is created.

    @note This function is only needed to express two edge cases that cannot
    be realized with the initializer list constructor (@ref
    basic_json(initializer_list_t, bool, value_t)). These cases
    are:
    1. creating an array whose elements are all pairs whose first element is a
    string -- in this case, the initializer list constructor would create an
    object, taking the first elements as keys
    2. creating an empty array -- passing the empty initializer list to the
    initializer list constructor yields an empty object

    @param[in] init  initializer list with JSON values to create an array from
    (optional)

    @return JSON array value

    @complexity Linear in the size of @a init.

    @exceptionsafety Strong guarantee: if an exception is thrown, there are no
    changes to any JSON value.

    @liveexample{The following code shows an example for the `array`
    function.,array}

    @sa see @ref basic_json(initializer_list_t, bool, value_t) --
    create a JSON value from an initializer list
    @sa see @ref object(initializer_list_t) -- create a JSON object
    value from an initializer list

    @since version 1.0.0
    */
    JSON_HEDLEY_WARN_UNUSED_RESULT
    static basic_json array(initializer_list_t init = {})
    {
        return basic_json(init, false, value_t::array);
    }

    /*!
    @brief explicitly create an object from an initializer list

    Creates a JSON object value from a given initializer list. The initializer
    lists elements must be pairs, and their first elements must be strings. If
    the initializer list is empty, the empty object `{}` is created.

    @note This function is only added for symmetry reasons. In contrast to the
    related function @ref array(initializer_list_t), there are
    no cases which can only be expressed by this function. That is, any
    initializer list @a init can also be passed to the initializer list
    constructor @ref basic_json(initializer_list_t, bool, value_t).

    @param[in] init  initializer list to create an object from (optional)

    @return JSON object value

    @throw type_error.301 if @a init is not a list of pairs whose first
    elements are strings. In this case, no object can be created. When such a
    value is passed to @ref basic_json(initializer_list_t, bool, value_t),
    an array would have been created from the passed initializer list @a init.
    See example below.

    @complexity Linear in the size of @a init.

    @exceptionsafety Strong guarantee: if an exception is thrown, there are no
    changes to any JSON value.

    @liveexample{The following code shows an example for the `object`
    function.,object}

    @sa see @ref basic_json(initializer_list_t, bool, value_t) --
    create a JSON value from an initializer list
    @sa see @ref array(initializer_list_t) -- create a JSON array
    value from an initializer list

    @since version 1.0.0
    */
    JSON_HEDLEY_WARN_UNUSED_RESULT
    static basic_json object(initializer_list_t init = {})
    {
        return basic_json(init, false, value_t::object);
    }

    /*!
    @brief construct an array with count copies of given value

    Constructs a JSON array value by creating @a cnt copies of a passed value.
    In case @a cnt is `0`, an empty array is created.

    @param[in] cnt  the number of JSON copies of @a val to create
    @param[in] val  the JSON value to copy

    @post `std::distance(begin(),end()) == cnt` holds.

    @complexity Linear in @a cnt.

    @exceptionsafety Strong guarantee: if an exception is thrown, there are no
    changes to any JSON value.

    @liveexample{The following code shows examples for the @ref
    basic_json(size_type\, const basic_json&)
    constructor.,basic_json__size_type_basic_json}

    @since version 1.0.0
    */
    basic_json(size_type cnt, const basic_json& val)
        : m_type(value_t::array)
    {
        m_value.array = create<array_t>(cnt, val);
        set_parents();
        assert_invariant();
    }

    /*!
    @brief construct a JSON container given an iterator range

    Constructs the JSON value with the contents of the range `[first, last)`.
    The semantics depends on the different types a JSON value can have:
    - In case of a null type, invalid_iterator.206 is thrown.
    - In case of other primitive types (number, boolean, or string), @a first
      must be `begin()` and @a last must be `end()`. In this case, the value is
      copied. Otherwise, invalid_iterator.204 is thrown.
    - In case of structured types (array, object), the constructor behaves as
      similar versions for `std::vector` or `std::map`; that is, a JSON array
      or object is constructed from the values in the range.

    @tparam InputIT an input iterator type (@ref iterator or @ref
    const_iterator)

    @param[in] first begin of the range to copy from (included)
    @param[in] last end of the range to copy from (excluded)

    @pre Iterators @a first and @a last must be initialized. **This
         precondition is enforced with an assertion (see warning).** If
         assertions are switched off, a violation of this precondition yields
         undefined behavior.

    @pre Range `[first, last)` is valid. Usually, this precondition cannot be
         checked efficiently. Only certain edge cases are detected; see the
         description of the exceptions below. A violation of this precondition
         yields undefined behavior.

    @warning A precondition is enforced with a runtime assertion that will
             result in calling `std::abort` if this precondition is not met.
             Assertions can be disabled by defining `NDEBUG` at compile time.
             See https://en.cppreference.com/w/cpp/error/assert for more
             information.

    @throw invalid_iterator.201 if iterators @a first and @a last are not
    compatible (i.e., do not belong to the same JSON value). In this case,
    the range `[first, last)` is undefined.
    @throw invalid_iterator.204 if iterators @a first and @a last belong to a
    primitive type (number, boolean, or string), but @a first does not point
    to the first element any more. In this case, the range `[first, last)` is
    undefined. See example code below.
    @throw invalid_iterator.206 if iterators @a first and @a last belong to a
    null value. In this case, the range `[first, last)` is undefined.

    @complexity Linear in distance between @a first and @a last.

    @exceptionsafety Strong guarantee: if an exception is thrown, there are no
    changes to any JSON value.

    @liveexample{The example below shows several ways to create JSON values by
    specifying a subrange with iterators.,basic_json__InputIt_InputIt}

    @since version 1.0.0
    */
    template < class InputIT, typename std::enable_if <
                   std::is_same<InputIT, typename basic_json_t::iterator>::value ||
                   std::is_same<InputIT, typename basic_json_t::const_iterator>::value, int >::type = 0 >
    basic_json(InputIT first, InputIT last)
    {
        JSON_ASSERT(first.m_object != nullptr);
        JSON_ASSERT(last.m_object != nullptr);

        // make sure iterator fits the current value
        if (JSON_HEDLEY_UNLIKELY(first.m_object != last.m_object))
        {
            JSON_THROW(invalid_iterator::create(201, "iterators are not compatible", basic_json()));
        }

        // copy type from first iterator
        m_type = first.m_object->m_type;

        // check if iterator range is complete for primitive values
        switch (m_type)
        {
            case value_t::boolean:
            case value_t::number_float:
            case value_t::number_integer:
            case value_t::number_unsigned:
            case value_t::string:
            {
                if (JSON_HEDLEY_UNLIKELY(!first.m_it.primitive_iterator.is_begin()
                                         || !last.m_it.primitive_iterator.is_end()))
                {
                    JSON_THROW(invalid_iterator::create(204, "iterators out of range", *first.m_object));
                }
                break;
            }

            case value_t::null:
            case value_t::object:
            case value_t::array:
            case value_t::binary:
            case value_t::discarded:
            default:
                break;
        }

        switch (m_type)
        {
            case value_t::number_integer:
            {
                m_value.number_integer = first.m_object->m_value.number_integer;
                break;
            }

            case value_t::number_unsigned:
            {
                m_value.number_unsigned = first.m_object->m_value.number_unsigned;
                break;
            }

            case value_t::number_float:
            {
                m_value.number_float = first.m_object->m_value.number_float;
                break;
            }

            case value_t::boolean:
            {
                m_value.boolean = first.m_object->m_value.boolean;
                break;
            }

            case value_t::string:
            {
                m_value = *first.m_object->m_value.string;
                break;
            }

            case value_t::object:
            {
                m_value.object = create<object_t>(first.m_it.object_iterator,
                                                  last.m_it.object_iterator);
                break;
            }

            case value_t::array:
            {
                m_value.array = create<array_t>(first.m_it.array_iterator,
                                                last.m_it.array_iterator);
                break;
            }

            case value_t::binary:
            {
                m_value = *first.m_object->m_value.binary;
                break;
            }

            case value_t::null:
            case value_t::discarded:
            default:
                JSON_THROW(invalid_iterator::create(206, "cannot construct with iterators from " + std::string(first.m_object->type_name()), *first.m_object));
        }

        set_parents();
        assert_invariant();
    }


    ///////////////////////////////////////
    // other constructors and destructor //
    ///////////////////////////////////////

    template<typename JsonRef,
             detail::enable_if_t<detail::conjunction<detail::is_json_ref<JsonRef>,
                                 std::is_same<typename JsonRef::value_type, basic_json>>::value, int> = 0 >
    basic_json(const JsonRef& ref) : basic_json(ref.moved_or_copied()) {}

    /*!
    @brief copy constructor

    Creates a copy of a given JSON value.

    @param[in] other  the JSON value to copy

    @post `*this == other`

    @complexity Linear in the size of @a other.

    @exceptionsafety Strong guarantee: if an exception is thrown, there are no
    changes to any JSON value.

    @requirement This function helps `basic_json` satisfying the
    [Container](https://en.cppreference.com/w/cpp/named_req/Container)
    requirements:
    - The complexity is linear.
    - As postcondition, it holds: `other == basic_json(other)`.

    @liveexample{The following code shows an example for the copy
    constructor.,basic_json__basic_json}

    @since version 1.0.0
    */
    basic_json(const basic_json& other)
        : m_type(other.m_type)
    {
        // check of passed value is valid
        other.assert_invariant();

        switch (m_type)
        {
            case value_t::object:
            {
                m_value = *other.m_value.object;
                break;
            }

            case value_t::array:
            {
                m_value = *other.m_value.array;
                break;
            }

            case value_t::string:
            {
                m_value = *other.m_value.string;
                break;
            }

            case value_t::boolean:
            {
                m_value = other.m_value.boolean;
                break;
            }

            case value_t::number_integer:
            {
                m_value = other.m_value.number_integer;
                break;
            }

            case value_t::number_unsigned:
            {
                m_value = other.m_value.number_unsigned;
                break;
            }

            case value_t::number_float:
            {
                m_value = other.m_value.number_float;
                break;
            }

            case value_t::binary:
            {
                m_value = *other.m_value.binary;
                break;
            }

            case value_t::null:
            case value_t::discarded:
            default:
                break;
        }

        set_parents();
        assert_invariant();
    }

    /*!
    @brief move constructor

    Move constructor. Constructs a JSON value with the contents of the given
    value @a other using move semantics. It "steals" the resources from @a
    other and leaves it as JSON null value.

    @param[in,out] other  value to move to this object

    @post `*this` has the same value as @a other before the call.
    @post @a other is a JSON null value.

    @complexity Constant.

    @exceptionsafety No-throw guarantee: this constructor never throws
    exceptions.

    @requirement This function helps `basic_json` satisfying the
    [MoveConstructible](https://en.cppreference.com/w/cpp/named_req/MoveConstructible)
    requirements.

    @liveexample{The code below shows the move constructor explicitly called
    via std::move.,basic_json__moveconstructor}

    @since version 1.0.0
    */
    basic_json(basic_json&& other) noexcept
        : m_type(std::move(other.m_type)),
          m_value(std::move(other.m_value))
    {
        // check that passed value is valid
        other.assert_invariant(false);

        // invalidate payload
        other.m_type = value_t::null;
        other.m_value = {};

        set_parents();
        assert_invariant();
    }

    /*!
    @brief copy assignment

    Copy assignment operator. Copies a JSON value via the "copy and swap"
    strategy: It is expressed in terms of the copy constructor, destructor,
    and the `swap()` member function.

    @param[in] other  value to copy from

    @complexity Linear.

    @requirement This function helps `basic_json` satisfying the
    [Container](https://en.cppreference.com/w/cpp/named_req/Container)
    requirements:
    - The complexity is linear.

    @liveexample{The code below shows and example for the copy assignment. It
    creates a copy of value `a` which is then swapped with `b`. Finally\, the
    copy of `a` (which is the null value after the swap) is
    destroyed.,basic_json__copyassignment}

    @since version 1.0.0
    */
    basic_json& operator=(basic_json other) noexcept (
        std::is_nothrow_move_constructible<value_t>::value&&
        std::is_nothrow_move_assignable<value_t>::value&&
        std::is_nothrow_move_constructible<json_value>::value&&
        std::is_nothrow_move_assignable<json_value>::value
    )
    {
        // check that passed value is valid
        other.assert_invariant();

        using std::swap;
        swap(m_type, other.m_type);
        swap(m_value, other.m_value);

        set_parents();
        assert_invariant();
        return *this;
    }

    /*!
    @brief destructor

    Destroys the JSON value and frees all allocated memory.

    @complexity Linear.

    @requirement This function helps `basic_json` satisfying the
    [Container](https://en.cppreference.com/w/cpp/named_req/Container)
    requirements:
    - The complexity is linear.
    - All stored elements are destroyed and all memory is freed.

    @since version 1.0.0
    */
    ~basic_json() noexcept
    {
        assert_invariant(false);
        m_value.destroy(m_type);
    }

    /// @}

  public:
    ///////////////////////
    // object inspection //
    ///////////////////////

    /// @name object inspection
    /// Functions to inspect the type of a JSON value.
    /// @{

    /*!
    @brief serialization

    Serialization function for JSON values. The function tries to mimic
    Python's `json.dumps()` function, and currently supports its @a indent
    and @a ensure_ascii parameters.

    @param[in] indent If indent is nonnegative, then array elements and object
    members will be pretty-printed with that indent level. An indent level of
    `0` will only insert newlines. `-1` (the default) selects the most compact
    representation.
    @param[in] indent_char The character to use for indentation if @a indent is
    greater than `0`. The default is ` ` (space).
    @param[in] ensure_ascii If @a ensure_ascii is true, all non-ASCII characters
    in the output are escaped with `\uXXXX` sequences, and the result consists
    of ASCII characters only.
    @param[in] error_handler  how to react on decoding errors; there are three
    possible values: `strict` (throws and exception in case a decoding error
    occurs; default), `replace` (replace invalid UTF-8 sequences with U+FFFD),
    and `ignore` (ignore invalid UTF-8 sequences during serialization; all
    bytes are copied to the output unchanged).

    @return string containing the serialization of the JSON value

    @throw type_error.316 if a string stored inside the JSON value is not
                          UTF-8 encoded and @a error_handler is set to strict

    @note Binary values are serialized as object containing two keys:
      - "bytes": an array of bytes as integers
      - "subtype": the subtype as integer or "null" if the binary has no subtype

    @complexity Linear.

    @exceptionsafety Strong guarantee: if an exception is thrown, there are no
    changes in the JSON value.

    @liveexample{The following example shows the effect of different @a indent\,
    @a indent_char\, and @a ensure_ascii parameters to the result of the
    serialization.,dump}

    @see https://docs.python.org/2/library/json.html#json.dump

    @since version 1.0.0; indentation character @a indent_char, option
           @a ensure_ascii and exceptions added in version 3.0.0; error
           handlers added in version 3.4.0; serialization of binary values added
           in version 3.8.0.
    */
    string_t dump(const int indent = -1,
                  const char indent_char = ' ',
                  const bool ensure_ascii = false,
                  const error_handler_t error_handler = error_handler_t::strict) const
    {
        string_t result;
        serializer s(detail::output_adapter<char, string_t>(result), indent_char, error_handler);

        if (indent >= 0)
        {
            s.dump(*this, true, ensure_ascii, static_cast<unsigned int>(indent));
        }
        else
        {
            s.dump(*this, false, ensure_ascii, 0);
        }

        return result;
    }

    /*!
    @brief return the type of the JSON value (explicit)

    Return the type of the JSON value as a value from the @ref value_t
    enumeration.

    @return the type of the JSON value
            Value type                | return value
            ------------------------- | -------------------------
            null                      | value_t::null
            boolean                   | value_t::boolean
            string                    | value_t::string
            number (integer)          | value_t::number_integer
            number (unsigned integer) | value_t::number_unsigned
            number (floating-point)   | value_t::number_float
            object                    | value_t::object
            array                     | value_t::array
            binary                    | value_t::binary
            discarded                 | value_t::discarded

    @complexity Constant.

    @exceptionsafety No-throw guarantee: this member function never throws
    exceptions.

    @liveexample{The following code exemplifies `type()` for all JSON
    types.,type}

    @sa see @ref operator value_t() -- return the type of the JSON value (implicit)
    @sa see @ref type_name() -- return the type as string

    @since version 1.0.0
    */
    constexpr value_t type() const noexcept
    {
        return m_type;
    }

    /*!
    @brief return whether type is primitive

    This function returns true if and only if the JSON type is primitive
    (string, number, boolean, or null).

    @return `true` if type is primitive (string, number, boolean, or null),
    `false` otherwise.

    @complexity Constant.

    @exceptionsafety No-throw guarantee: this member function never throws
    exceptions.

    @liveexample{The following code exemplifies `is_primitive()` for all JSON
    types.,is_primitive}

    @sa see @ref is_structured() -- returns whether JSON value is structured
    @sa see @ref is_null() -- returns whether JSON value is `null`
    @sa see @ref is_string() -- returns whether JSON value is a string
    @sa see @ref is_boolean() -- returns whether JSON value is a boolean
    @sa see @ref is_number() -- returns whether JSON value is a number
    @sa see @ref is_binary() -- returns whether JSON value is a binary array

    @since version 1.0.0
    */
    constexpr bool is_primitive() const noexcept
    {
        return is_null() || is_string() || is_boolean() || is_number() || is_binary();
    }

    /*!
    @brief return whether type is structured

    This function returns true if and only if the JSON type is structured
    (array or object).

    @return `true` if type is structured (array or object), `false` otherwise.

    @complexity Constant.

    @exceptionsafety No-throw guarantee: this member function never throws
    exceptions.

    @liveexample{The following code exemplifies `is_structured()` for all JSON
    types.,is_structured}

    @sa see @ref is_primitive() -- returns whether value is primitive
    @sa see @ref is_array() -- returns whether value is an array
    @sa see @ref is_object() -- returns whether value is an object

    @since version 1.0.0
    */
    constexpr bool is_structured() const noexcept
    {
        return is_array() || is_object();
    }

    /*!
    @brief return whether value is null

    This function returns true if and only if the JSON value is null.

    @return `true` if type is null, `false` otherwise.

    @complexity Constant.

    @exceptionsafety No-throw guarantee: this member function never throws
    exceptions.

    @liveexample{The following code exemplifies `is_null()` for all JSON
    types.,is_null}

    @since version 1.0.0
    */
    constexpr bool is_null() const noexcept
    {
        return m_type == value_t::null;
    }

    /*!
    @brief return whether value is a boolean

    This function returns true if and only if the JSON value is a boolean.

    @return `true` if type is boolean, `false` otherwise.

    @complexity Constant.

    @exceptionsafety No-throw guarantee: this member function never throws
    exceptions.

    @liveexample{The following code exemplifies `is_boolean()` for all JSON
    types.,is_boolean}

    @since version 1.0.0
    */
    constexpr bool is_boolean() const noexcept
    {
        return m_type == value_t::boolean;
    }

    /*!
    @brief return whether value is a number

    This function returns true if and only if the JSON value is a number. This
    includes both integer (signed and unsigned) and floating-point values.

    @return `true` if type is number (regardless whether integer, unsigned
    integer or floating-type), `false` otherwise.

    @complexity Constant.

    @exceptionsafety No-throw guarantee: this member function never throws
    exceptions.

    @liveexample{The following code exemplifies `is_number()` for all JSON
    types.,is_number}

    @sa see @ref is_number_integer() -- check if value is an integer or unsigned
    integer number
    @sa see @ref is_number_unsigned() -- check if value is an unsigned integer
    number
    @sa see @ref is_number_float() -- check if value is a floating-point number

    @since version 1.0.0
    */
    constexpr bool is_number() const noexcept
    {
        return is_number_integer() || is_number_float();
    }

    /*!
    @brief return whether value is an integer number

    This function returns true if and only if the JSON value is a signed or
    unsigned integer number. This excludes floating-point values.

    @return `true` if type is an integer or unsigned integer number, `false`
    otherwise.

    @complexity Constant.

    @exceptionsafety No-throw guarantee: this member function never throws
    exceptions.

    @liveexample{The following code exemplifies `is_number_integer()` for all
    JSON types.,is_number_integer}

    @sa see @ref is_number() -- check if value is a number
    @sa see @ref is_number_unsigned() -- check if value is an unsigned integer
    number
    @sa see @ref is_number_float() -- check if value is a floating-point number

    @since version 1.0.0
    */
    constexpr bool is_number_integer() const noexcept
    {
        return m_type == value_t::number_integer || m_type == value_t::number_unsigned;
    }

    /*!
    @brief return whether value is an unsigned integer number

    This function returns true if and only if the JSON value is an unsigned
    integer number. This excludes floating-point and signed integer values.

    @return `true` if type is an unsigned integer number, `false` otherwise.

    @complexity Constant.

    @exceptionsafety No-throw guarantee: this member function never throws
    exceptions.

    @liveexample{The following code exemplifies `is_number_unsigned()` for all
    JSON types.,is_number_unsigned}

    @sa see @ref is_number() -- check if value is a number
    @sa see @ref is_number_integer() -- check if value is an integer or unsigned
    integer number
    @sa see @ref is_number_float() -- check if value is a floating-point number

    @since version 2.0.0
    */
    constexpr bool is_number_unsigned() const noexcept
    {
        return m_type == value_t::number_unsigned;
    }

    /*!
    @brief return whether value is a floating-point number

    This function returns true if and only if the JSON value is a
    floating-point number. This excludes signed and unsigned integer values.

    @return `true` if type is a floating-point number, `false` otherwise.

    @complexity Constant.

    @exceptionsafety No-throw guarantee: this member function never throws
    exceptions.

    @liveexample{The following code exemplifies `is_number_float()` for all
    JSON types.,is_number_float}

    @sa see @ref is_number() -- check if value is number
    @sa see @ref is_number_integer() -- check if value is an integer number
    @sa see @ref is_number_unsigned() -- check if value is an unsigned integer
    number

    @since version 1.0.0
    */
    constexpr bool is_number_float() const noexcept
    {
        return m_type == value_t::number_float;
    }

    /*!
    @brief return whether value is an object

    This function returns true if and only if the JSON value is an object.

    @return `true` if type is object, `false` otherwise.

    @complexity Constant.

    @exceptionsafety No-throw guarantee: this member function never throws
    exceptions.

    @liveexample{The following code exemplifies `is_object()` for all JSON
    types.,is_object}

    @since version 1.0.0
    */
    constexpr bool is_object() const noexcept
    {
        return m_type == value_t::object;
    }

    /*!
    @brief return whether value is an array

    This function returns true if and only if the JSON value is an array.

    @return `true` if type is array, `false` otherwise.

    @complexity Constant.

    @exceptionsafety No-throw guarantee: this member function never throws
    exceptions.

    @liveexample{The following code exemplifies `is_array()` for all JSON
    types.,is_array}

    @since version 1.0.0
    */
    constexpr bool is_array() const noexcept
    {
        return m_type == value_t::array;
    }

    /*!
    @brief return whether value is a string

    This function returns true if and only if the JSON value is a string.

    @return `true` if type is string, `false` otherwise.

    @complexity Constant.

    @exceptionsafety No-throw guarantee: this member function never throws
    exceptions.

    @liveexample{The following code exemplifies `is_string()` for all JSON
    types.,is_string}

    @since version 1.0.0
    */
    constexpr bool is_string() const noexcept
    {
        return m_type == value_t::string;
    }

    /*!
    @brief return whether value is a binary array

    This function returns true if and only if the JSON value is a binary array.

    @return `true` if type is binary array, `false` otherwise.

    @complexity Constant.

    @exceptionsafety No-throw guarantee: this member function never throws
    exceptions.

    @liveexample{The following code exemplifies `is_binary()` for all JSON
    types.,is_binary}

    @since version 3.8.0
    */
    constexpr bool is_binary() const noexcept
    {
        return m_type == value_t::binary;
    }

    /*!
    @brief return whether value is discarded

    This function returns true if and only if the JSON value was discarded
    during parsing with a callback function (see @ref parser_callback_t).

    @note This function will always be `false` for JSON values after parsing.
    That is, discarded values can only occur during parsing, but will be
    removed when inside a structured value or replaced by null in other cases.

    @return `true` if type is discarded, `false` otherwise.

    @complexity Constant.

    @exceptionsafety No-throw guarantee: this member function never throws
    exceptions.

    @liveexample{The following code exemplifies `is_discarded()` for all JSON
    types.,is_discarded}

    @since version 1.0.0
    */
    constexpr bool is_discarded() const noexcept
    {
        return m_type == value_t::discarded;
    }

    /*!
    @brief return the type of the JSON value (implicit)

    Implicitly return the type of the JSON value as a value from the @ref
    value_t enumeration.

    @return the type of the JSON value

    @complexity Constant.

    @exceptionsafety No-throw guarantee: this member function never throws
    exceptions.

    @liveexample{The following code exemplifies the @ref value_t operator for
    all JSON types.,operator__value_t}

    @sa see @ref type() -- return the type of the JSON value (explicit)
    @sa see @ref type_name() -- return the type as string

    @since version 1.0.0
    */
    constexpr operator value_t() const noexcept
    {
        return m_type;
    }

    /// @}

  private:
    //////////////////
    // value access //
    //////////////////

    /// get a boolean (explicit)
    boolean_t get_impl(boolean_t* /*unused*/) const
    {
        if (JSON_HEDLEY_LIKELY(is_boolean()))
        {
            return m_value.boolean;
        }

        JSON_THROW(type_error::create(302, "type must be boolean, but is " + std::string(type_name()), *this));
    }

    /// get a pointer to the value (object)
    object_t* get_impl_ptr(object_t* /*unused*/) noexcept
    {
        return is_object() ? m_value.object : nullptr;
    }

    /// get a pointer to the value (object)
    constexpr const object_t* get_impl_ptr(const object_t* /*unused*/) const noexcept
    {
        return is_object() ? m_value.object : nullptr;
    }

    /// get a pointer to the value (array)
    array_t* get_impl_ptr(array_t* /*unused*/) noexcept
    {
        return is_array() ? m_value.array : nullptr;
    }

    /// get a pointer to the value (array)
    constexpr const array_t* get_impl_ptr(const array_t* /*unused*/) const noexcept
    {
        return is_array() ? m_value.array : nullptr;
    }

    /// get a pointer to the value (string)
    string_t* get_impl_ptr(string_t* /*unused*/) noexcept
    {
        return is_string() ? m_value.string : nullptr;
    }

    /// get a pointer to the value (string)
    constexpr const string_t* get_impl_ptr(const string_t* /*unused*/) const noexcept
    {
        return is_string() ? m_value.string : nullptr;
    }

    /// get a pointer to the value (boolean)
    boolean_t* get_impl_ptr(boolean_t* /*unused*/) noexcept
    {
        return is_boolean() ? &m_value.boolean : nullptr;
    }

    /// get a pointer to the value (boolean)
    constexpr const boolean_t* get_impl_ptr(const boolean_t* /*unused*/) const noexcept
    {
        return is_boolean() ? &m_value.boolean : nullptr;
    }

    /// get a pointer to the value (integer number)
    number_integer_t* get_impl_ptr(number_integer_t* /*unused*/) noexcept
    {
        return is_number_integer() ? &m_value.number_integer : nullptr;
    }

    /// get a pointer to the value (integer number)
    constexpr const number_integer_t* get_impl_ptr(const number_integer_t* /*unused*/) const noexcept
    {
        return is_number_integer() ? &m_value.number_integer : nullptr;
    }

    /// get a pointer to the value (unsigned number)
    number_unsigned_t* get_impl_ptr(number_unsigned_t* /*unused*/) noexcept
    {
        return is_number_unsigned() ? &m_value.number_unsigned : nullptr;
    }

    /// get a pointer to the value (unsigned number)
    constexpr const number_unsigned_t* get_impl_ptr(const number_unsigned_t* /*unused*/) const noexcept
    {
        return is_number_unsigned() ? &m_value.number_unsigned : nullptr;
    }

    /// get a pointer to the value (floating-point number)
    number_float_t* get_impl_ptr(number_float_t* /*unused*/) noexcept
    {
        return is_number_float() ? &m_value.number_float : nullptr;
    }

    /// get a pointer to the value (floating-point number)
    constexpr const number_float_t* get_impl_ptr(const number_float_t* /*unused*/) const noexcept
    {
        return is_number_float() ? &m_value.number_float : nullptr;
    }

    /// get a pointer to the value (binary)
    binary_t* get_impl_ptr(binary_t* /*unused*/) noexcept
    {
        return is_binary() ? m_value.binary : nullptr;
    }

    /// get a pointer to the value (binary)
    constexpr const binary_t* get_impl_ptr(const binary_t* /*unused*/) const noexcept
    {
        return is_binary() ? m_value.binary : nullptr;
    }

    /*!
    @brief helper function to implement get_ref()

    This function helps to implement get_ref() without code duplication for
    const and non-const overloads

    @tparam ThisType will be deduced as `basic_json` or `const basic_json`

    @throw type_error.303 if ReferenceType does not match underlying value
    type of the current JSON
    */
    template<typename ReferenceType, typename ThisType>
    static ReferenceType get_ref_impl(ThisType& obj)
    {
        // delegate the call to get_ptr<>()
        auto* ptr = obj.template get_ptr<typename std::add_pointer<ReferenceType>::type>();

        if (JSON_HEDLEY_LIKELY(ptr != nullptr))
        {
            return *ptr;
        }

        JSON_THROW(type_error::create(303, "incompatible ReferenceType for get_ref, actual type is " + std::string(obj.type_name()), obj));
    }

  public:
    /// @name value access
    /// Direct access to the stored value of a JSON value.
    /// @{

    /*!
    @brief get a pointer value (implicit)

    Implicit pointer access to the internally stored JSON value. No copies are
    made.

    @warning Writing data to the pointee of the result yields an undefined
    state.

    @tparam PointerType pointer type; must be a pointer to @ref array_t, @ref
    object_t, @ref string_t, @ref boolean_t, @ref number_integer_t,
    @ref number_unsigned_t, or @ref number_float_t. Enforced by a static
    assertion.

    @return pointer to the internally stored JSON value if the requested
    pointer type @a PointerType fits to the JSON value; `nullptr` otherwise

    @complexity Constant.

    @liveexample{The example below shows how pointers to internal values of a
    JSON value can be requested. Note that no type conversions are made and a
    `nullptr` is returned if the value and the requested pointer type does not
    match.,get_ptr}

    @since version 1.0.0
    */
    template<typename PointerType, typename std::enable_if<
                 std::is_pointer<PointerType>::value, int>::type = 0>
    auto get_ptr() noexcept -> decltype(std::declval<basic_json_t&>().get_impl_ptr(std::declval<PointerType>()))
    {
        // delegate the call to get_impl_ptr<>()
        return get_impl_ptr(static_cast<PointerType>(nullptr));
    }

    /*!
    @brief get a pointer value (implicit)
    @copydoc get_ptr()
    */
    template < typename PointerType, typename std::enable_if <
                   std::is_pointer<PointerType>::value&&
                   std::is_const<typename std::remove_pointer<PointerType>::type>::value, int >::type = 0 >
    constexpr auto get_ptr() const noexcept -> decltype(std::declval<const basic_json_t&>().get_impl_ptr(std::declval<PointerType>()))
    {
        // delegate the call to get_impl_ptr<>() const
        return get_impl_ptr(static_cast<PointerType>(nullptr));
    }

  private:
    /*!
    @brief get a value (explicit)

    Explicit type conversion between the JSON value and a compatible value
    which is [CopyConstructible](https://en.cppreference.com/w/cpp/named_req/CopyConstructible)
    and [DefaultConstructible](https://en.cppreference.com/w/cpp/named_req/DefaultConstructible).
    The value is converted by calling the @ref json_serializer<ValueType>
    `from_json()` method.

    The function is equivalent to executing
    @code {.cpp}
    ValueType ret;
    JSONSerializer<ValueType>::from_json(*this, ret);
    return ret;
    @endcode

    This overloads is chosen if:
    - @a ValueType is not @ref basic_json,
    - @ref json_serializer<ValueType> has a `from_json()` method of the form
      `void from_json(const basic_json&, ValueType&)`, and
    - @ref json_serializer<ValueType> does not have a `from_json()` method of
      the form `ValueType from_json(const basic_json&)`

    @tparam ValueType the returned value type

    @return copy of the JSON value, converted to @a ValueType

    @throw what @ref json_serializer<ValueType> `from_json()` method throws

    @liveexample{The example below shows several conversions from JSON values
    to other types. There a few things to note: (1) Floating-point numbers can
    be converted to integers\, (2) A JSON array can be converted to a standard
    `std::vector<short>`\, (3) A JSON object can be converted to C++
    associative containers such as `std::unordered_map<std::string\,
    json>`.,get__ValueType_const}

    @since version 2.1.0
    */
    template < typename ValueType,
               detail::enable_if_t <
                   detail::is_default_constructible<ValueType>::value&&
                   detail::has_from_json<basic_json_t, ValueType>::value,
                   int > = 0 >
    ValueType get_impl(detail::priority_tag<0> /*unused*/) const noexcept(noexcept(
                JSONSerializer<ValueType>::from_json(std::declval<const basic_json_t&>(), std::declval<ValueType&>())))
    {
        auto ret = ValueType();
        JSONSerializer<ValueType>::from_json(*this, ret);
        return ret;
    }

    /*!
    @brief get a value (explicit); special case

    Explicit type conversion between the JSON value and a compatible value
    which is **not** [CopyConstructible](https://en.cppreference.com/w/cpp/named_req/CopyConstructible)
    and **not** [DefaultConstructible](https://en.cppreference.com/w/cpp/named_req/DefaultConstructible).
    The value is converted by calling the @ref json_serializer<ValueType>
    `from_json()` method.

    The function is equivalent to executing
    @code {.cpp}
    return JSONSerializer<ValueType>::from_json(*this);
    @endcode

    This overloads is chosen if:
    - @a ValueType is not @ref basic_json and
    - @ref json_serializer<ValueType> has a `from_json()` method of the form
      `ValueType from_json(const basic_json&)`

    @note If @ref json_serializer<ValueType> has both overloads of
    `from_json()`, this one is chosen.

    @tparam ValueType the returned value type

    @return copy of the JSON value, converted to @a ValueType

    @throw what @ref json_serializer<ValueType> `from_json()` method throws

    @since version 2.1.0
    */
    template < typename ValueType,
               detail::enable_if_t <
                   detail::has_non_default_from_json<basic_json_t, ValueType>::value,
                   int > = 0 >
    ValueType get_impl(detail::priority_tag<1> /*unused*/) const noexcept(noexcept(
                JSONSerializer<ValueType>::from_json(std::declval<const basic_json_t&>())))
    {
        return JSONSerializer<ValueType>::from_json(*this);
    }

    /*!
    @brief get special-case overload

    This overloads converts the current @ref basic_json in a different
    @ref basic_json type

    @tparam BasicJsonType == @ref basic_json

    @return a copy of *this, converted into @a BasicJsonType

    @complexity Depending on the implementation of the called `from_json()`
                method.

    @since version 3.2.0
    */
    template < typename BasicJsonType,
               detail::enable_if_t <
                   detail::is_basic_json<BasicJsonType>::value,
                   int > = 0 >
    BasicJsonType get_impl(detail::priority_tag<2> /*unused*/) const
    {
        return *this;
    }

    /*!
    @brief get special-case overload

    This overloads avoids a lot of template boilerplate, it can be seen as the
    identity method

    @tparam BasicJsonType == @ref basic_json

    @return a copy of *this

    @complexity Constant.

    @since version 2.1.0
    */
    template<typename BasicJsonType,
             detail::enable_if_t<
                 std::is_same<BasicJsonType, basic_json_t>::value,
                 int> = 0>
    basic_json get_impl(detail::priority_tag<3> /*unused*/) const
    {
        return *this;
    }

    /*!
    @brief get a pointer value (explicit)
    @copydoc get()
    */
    template<typename PointerType,
             detail::enable_if_t<
                 std::is_pointer<PointerType>::value,
                 int> = 0>
    constexpr auto get_impl(detail::priority_tag<4> /*unused*/) const noexcept
    -> decltype(std::declval<const basic_json_t&>().template get_ptr<PointerType>())
    {
        // delegate the call to get_ptr
        return get_ptr<PointerType>();
    }

  public:
    /*!
    @brief get a (pointer) value (explicit)

    Performs explicit type conversion between the JSON value and a compatible value if required.

    - If the requested type is a pointer to the internally stored JSON value that pointer is returned.
    No copies are made.

    - If the requested type is the current @ref basic_json, or a different @ref basic_json convertible
    from the current @ref basic_json.

    - Otherwise the value is converted by calling the @ref json_serializer<ValueType> `from_json()`
    method.

    @tparam ValueTypeCV the provided value type
    @tparam ValueType the returned value type

    @return copy of the JSON value, converted to @tparam ValueType if necessary

    @throw what @ref json_serializer<ValueType> `from_json()` method throws if conversion is required

    @since version 2.1.0
    */
    template < typename ValueTypeCV, typename ValueType = detail::uncvref_t<ValueTypeCV>>
#if defined(JSON_HAS_CPP_14)
    constexpr
#endif
    auto get() const noexcept(
    noexcept(std::declval<const basic_json_t&>().template get_impl<ValueType>(detail::priority_tag<4> {})))
    -> decltype(std::declval<const basic_json_t&>().template get_impl<ValueType>(detail::priority_tag<4> {}))
    {
        // we cannot static_assert on ValueTypeCV being non-const, because
        // there is support for get<const basic_json_t>(), which is why we
        // still need the uncvref
        static_assert(!std::is_reference<ValueTypeCV>::value,
                      "get() cannot be used with reference types, you might want to use get_ref()");
        return get_impl<ValueType>(detail::priority_tag<4> {});
    }

    /*!
    @brief get a pointer value (explicit)

    Explicit pointer access to the internally stored JSON value. No copies are
    made.

    @warning The pointer becomes invalid if the underlying JSON object
    changes.

    @tparam PointerType pointer type; must be a pointer to @ref array_t, @ref
    object_t, @ref string_t, @ref boolean_t, @ref number_integer_t,
    @ref number_unsigned_t, or @ref number_float_t.

    @return pointer to the internally stored JSON value if the requested
    pointer type @a PointerType fits to the JSON value; `nullptr` otherwise

    @complexity Constant.

    @liveexample{The example below shows how pointers to internal values of a
    JSON value can be requested. Note that no type conversions are made and a
    `nullptr` is returned if the value and the requested pointer type does not
    match.,get__PointerType}

    @sa see @ref get_ptr() for explicit pointer-member access

    @since version 1.0.0
    */
    template<typename PointerType, typename std::enable_if<
                 std::is_pointer<PointerType>::value, int>::type = 0>
    auto get() noexcept -> decltype(std::declval<basic_json_t&>().template get_ptr<PointerType>())
    {
        // delegate the call to get_ptr
        return get_ptr<PointerType>();
    }

    /*!
    @brief get a value (explicit)

    Explicit type conversion between the JSON value and a compatible value.
    The value is filled into the input parameter by calling the @ref json_serializer<ValueType>
    `from_json()` method.

    The function is equivalent to executing
    @code {.cpp}
    ValueType v;
    JSONSerializer<ValueType>::from_json(*this, v);
    @endcode

    This overloads is chosen if:
    - @a ValueType is not @ref basic_json,
    - @ref json_serializer<ValueType> has a `from_json()` method of the form
      `void from_json(const basic_json&, ValueType&)`, and

    @tparam ValueType the input parameter type.

    @return the input parameter, allowing chaining calls.

    @throw what @ref json_serializer<ValueType> `from_json()` method throws

    @liveexample{The example below shows several conversions from JSON values
    to other types. There a few things to note: (1) Floating-point numbers can
    be converted to integers\, (2) A JSON array can be converted to a standard
    `std::vector<short>`\, (3) A JSON object can be converted to C++
    associative containers such as `std::unordered_map<std::string\,
    json>`.,get_to}

    @since version 3.3.0
    */
    template < typename ValueType,
               detail::enable_if_t <
                   !detail::is_basic_json<ValueType>::value&&
                   detail::has_from_json<basic_json_t, ValueType>::value,
                   int > = 0 >
    ValueType & get_to(ValueType& v) const noexcept(noexcept(
                JSONSerializer<ValueType>::from_json(std::declval<const basic_json_t&>(), v)))
    {
        JSONSerializer<ValueType>::from_json(*this, v);
        return v;
    }

    // specialization to allow to call get_to with a basic_json value
    // see https://github.com/nlohmann/json/issues/2175
    template<typename ValueType,
             detail::enable_if_t <
                 detail::is_basic_json<ValueType>::value,
                 int> = 0>
    ValueType & get_to(ValueType& v) const
    {
        v = *this;
        return v;
    }

    template <
        typename T, std::size_t N,
        typename Array = T (&)[N], // NOLINT(cppcoreguidelines-avoid-c-arrays,hicpp-avoid-c-arrays,modernize-avoid-c-arrays)
        detail::enable_if_t <
            detail::has_from_json<basic_json_t, Array>::value, int > = 0 >
    Array get_to(T (&v)[N]) const // NOLINT(cppcoreguidelines-avoid-c-arrays,hicpp-avoid-c-arrays,modernize-avoid-c-arrays)
    noexcept(noexcept(JSONSerializer<Array>::from_json(
                          std::declval<const basic_json_t&>(), v)))
    {
        JSONSerializer<Array>::from_json(*this, v);
        return v;
    }

    /*!
    @brief get a reference value (implicit)

    Implicit reference access to the internally stored JSON value. No copies
    are made.

    @warning Writing data to the referee of the result yields an undefined
    state.

    @tparam ReferenceType reference type; must be a reference to @ref array_t,
    @ref object_t, @ref string_t, @ref boolean_t, @ref number_integer_t, or
    @ref number_float_t. Enforced by static assertion.

    @return reference to the internally stored JSON value if the requested
    reference type @a ReferenceType fits to the JSON value; throws
    type_error.303 otherwise

    @throw type_error.303 in case passed type @a ReferenceType is incompatible
    with the stored JSON value; see example below

    @complexity Constant.

    @liveexample{The example shows several calls to `get_ref()`.,get_ref}

    @since version 1.1.0
    */
    template<typename ReferenceType, typename std::enable_if<
                 std::is_reference<ReferenceType>::value, int>::type = 0>
    ReferenceType get_ref()
    {
        // delegate call to get_ref_impl
        return get_ref_impl<ReferenceType>(*this);
    }

    /*!
    @brief get a reference value (implicit)
    @copydoc get_ref()
    */
    template < typename ReferenceType, typename std::enable_if <
                   std::is_reference<ReferenceType>::value&&
                   std::is_const<typename std::remove_reference<ReferenceType>::type>::value, int >::type = 0 >
    ReferenceType get_ref() const
    {
        // delegate call to get_ref_impl
        return get_ref_impl<ReferenceType>(*this);
    }

    /*!
    @brief get a value (implicit)

    Implicit type conversion between the JSON value and a compatible value.
    The call is realized by calling @ref get() const.

    @tparam ValueType non-pointer type compatible to the JSON value, for
    instance `int` for JSON integer numbers, `bool` for JSON booleans, or
    `std::vector` types for JSON arrays. The character type of @ref string_t
    as well as an initializer list of this type is excluded to avoid
    ambiguities as these types implicitly convert to `std::string`.

    @return copy of the JSON value, converted to type @a ValueType

    @throw type_error.302 in case passed type @a ValueType is incompatible
    to the JSON value type (e.g., the JSON value is of type boolean, but a
    string is requested); see example below

    @complexity Linear in the size of the JSON value.

    @liveexample{The example below shows several conversions from JSON values
    to other types. There a few things to note: (1) Floating-point numbers can
    be converted to integers\, (2) A JSON array can be converted to a standard
    `std::vector<short>`\, (3) A JSON object can be converted to C++
    associative containers such as `std::unordered_map<std::string\,
    json>`.,operator__ValueType}

    @since version 1.0.0
    */
    template < typename ValueType, typename std::enable_if <
                   detail::conjunction <
                       detail::negation<std::is_pointer<ValueType>>,
                       detail::negation<std::is_same<ValueType, detail::json_ref<basic_json>>>,
                                        detail::negation<std::is_same<ValueType, typename string_t::value_type>>,
                                        detail::negation<detail::is_basic_json<ValueType>>,
                                        detail::negation<std::is_same<ValueType, std::initializer_list<typename string_t::value_type>>>,

#if defined(JSON_HAS_CPP_17) && (defined(__GNUC__) || (defined(_MSC_VER) && _MSC_VER >= 1910 && _MSC_VER <= 1914))
                                                detail::negation<std::is_same<ValueType, std::string_view>>,
#endif
                                                detail::is_detected_lazy<detail::get_template_function, const basic_json_t&, ValueType>
                                                >::value, int >::type = 0 >
                                        JSON_EXPLICIT operator ValueType() const
    {
        // delegate the call to get<>() const
        return get<ValueType>();
    }

    /*!
    @return reference to the binary value

    @throw type_error.302 if the value is not binary

    @sa see @ref is_binary() to check if the value is binary

    @since version 3.8.0
    */
    binary_t& get_binary()
    {
        if (!is_binary())
        {
            JSON_THROW(type_error::create(302, "type must be binary, but is " + std::string(type_name()), *this));
        }

        return *get_ptr<binary_t*>();
    }

    /// @copydoc get_binary()
    const binary_t& get_binary() const
    {
        if (!is_binary())
        {
            JSON_THROW(type_error::create(302, "type must be binary, but is " + std::string(type_name()), *this));
        }

        return *get_ptr<const binary_t*>();
    }

    /// @}


    ////////////////////
    // element access //
    ////////////////////

    /// @name element access
    /// Access to the JSON value.
    /// @{

    /*!
    @brief access specified array element with bounds checking

    Returns a reference to the element at specified location @a idx, with
    bounds checking.

    @param[in] idx  index of the element to access

    @return reference to the element at index @a idx

    @throw type_error.304 if the JSON value is not an array; in this case,
    calling `at` with an index makes no sense. See example below.
    @throw out_of_range.401 if the index @a idx is out of range of the array;
    that is, `idx >= size()`. See example below.

    @exceptionsafety Strong guarantee: if an exception is thrown, there are no
    changes in the JSON value.

    @complexity Constant.

    @since version 1.0.0

    @liveexample{The example below shows how array elements can be read and
    written using `at()`. It also demonstrates the different exceptions that
    can be thrown.,at__size_type}
    */
    reference at(size_type idx)
    {
        // at only works for arrays
        if (JSON_HEDLEY_LIKELY(is_array()))
        {
            JSON_TRY
            {
                return set_parent(m_value.array->at(idx));
            }
            JSON_CATCH (std::out_of_range&)
            {
                // create better exception explanation
                JSON_THROW(out_of_range::create(401, "array index " + std::to_string(idx) + " is out of range", *this));
            }
        }
        else
        {
            JSON_THROW(type_error::create(304, "cannot use at() with " + std::string(type_name()), *this));
        }
    }

    /*!
    @brief access specified array element with bounds checking

    Returns a const reference to the element at specified location @a idx,
    with bounds checking.

    @param[in] idx  index of the element to access

    @return const reference to the element at index @a idx

    @throw type_error.304 if the JSON value is not an array; in this case,
    calling `at` with an index makes no sense. See example below.
    @throw out_of_range.401 if the index @a idx is out of range of the array;
    that is, `idx >= size()`. See example below.

    @exceptionsafety Strong guarantee: if an exception is thrown, there are no
    changes in the JSON value.

    @complexity Constant.

    @since version 1.0.0

    @liveexample{The example below shows how array elements can be read using
    `at()`. It also demonstrates the different exceptions that can be thrown.,
    at__size_type_const}
    */
    const_reference at(size_type idx) const
    {
        // at only works for arrays
        if (JSON_HEDLEY_LIKELY(is_array()))
        {
            JSON_TRY
            {
                return m_value.array->at(idx);
            }
            JSON_CATCH (std::out_of_range&)
            {
                // create better exception explanation
                JSON_THROW(out_of_range::create(401, "array index " + std::to_string(idx) + " is out of range", *this));
            }
        }
        else
        {
            JSON_THROW(type_error::create(304, "cannot use at() with " + std::string(type_name()), *this));
        }
    }

    /*!
    @brief access specified object element with bounds checking

    Returns a reference to the element at with specified key @a key, with
    bounds checking.

    @tparam KeyT  a type convertible to an object key or a `std::string_view`
    @param[in] key  key of the element to access

    @return reference to the element at key @a key

    @throw type_error.304 if the JSON value is not an object; in this case,
    calling `at` with a key makes no sense. See example below.
    @throw out_of_range.403 if the key @a key is is not stored in the object;
    that is, `find(key) == end()`. See example below.

    @exceptionsafety Strong guarantee: if an exception is thrown, there are no
    changes in the JSON value.

    @complexity Logarithmic in the size of the container.

    @sa see @ref operator[](const typename object_t::key_type&) for unchecked
    access by reference
    @sa see @ref value() for access by value with a default value

    @since version 1.0.0; template added in version 3.10.0

    @liveexample{The example below shows how object elements can be read and
    written using `at()`. It also demonstrates the different exceptions that
    can be thrown.,at__object_t_key_type}
    */
    template < class KeyT, typename detail::enable_if_t <
                   detail::is_usable_as_key_type<basic_json_t, KeyT>::value&& !std::is_same<typename std::decay<KeyT>::type, json_pointer>::value > ... >
    reference at(const KeyT& key)
    {
        // at only works for objects
        if (JSON_HEDLEY_UNLIKELY(!is_object()))
        {
            JSON_THROW(type_error::create(304, "cannot use at() with " + std::string(type_name()), *this));
        }

        auto it = m_value.object->find(key);
        if (it == m_value.object->end())
        {
            JSON_THROW(out_of_range::create(403, "key '" + std::string(key) + "' not found", *this));
        }
        return set_parent(it->second);
    }

    /*!
    @brief access specified object element with bounds checking

    Returns a const reference to the element at with specified key @a key,
    with bounds checking.

    @param[in] key  key of the element to access
    @tparam KeyT  a type convertible to an object key or a `std::string_view`

    @return const reference to the element at key @a key

    @throw type_error.304 if the JSON value is not an object; in this case,
    calling `at` with a key makes no sense. See example below.
    @throw out_of_range.403 if the key @a key is is not stored in the object;
    that is, `find(key) == end()`. See example below.

    @exceptionsafety Strong guarantee: if an exception is thrown, there are no
    changes in the JSON value.

    @complexity Logarithmic in the size of the container.

    @sa see @ref operator[](const typename object_t::key_type&) for unchecked
    access by reference
    @sa see @ref value() for access by value with a default value

    @since version 1.0.0; template added in version 3.10.0

    @liveexample{The example below shows how object elements can be read using
    `at()`. It also demonstrates the different exceptions that can be thrown.,
    at__object_t_key_type_const}
    */
    template < class KeyT, typename detail::enable_if_t <
                   detail::is_usable_as_key_type<basic_json_t, KeyT>::value&& !std::is_same<typename std::decay<KeyT>::type, json_pointer>::value > ... >
    const_reference at(const KeyT& key) const
    {
        // at only works for objects
        if (JSON_HEDLEY_UNLIKELY(!is_object()))
        {
            JSON_THROW(type_error::create(304, "cannot use at() with " + std::string(type_name()), *this));
        }

        auto it = m_value.object->find(key);
        if (it == m_value.object->end())
        {
            JSON_THROW(out_of_range::create(403, "key '" + std::string(key) + "' not found", *this));
        }
        return it->second;
    }

    /*!
    @brief access specified array element

    Returns a reference to the element at specified location @a idx.

    @note If @a idx is beyond the range of the array (i.e., `idx >= size()`),
    then the array is silently filled up with `null` values to make `idx` a
    valid reference to the last stored element.

    @param[in] idx  index of the element to access

    @return reference to the element at index @a idx

    @throw type_error.305 if the JSON value is not an array or null; in that
    cases, using the [] operator with an index makes no sense.

    @complexity Constant if @a idx is in the range of the array. Otherwise
    linear in `idx - size()`.

    @liveexample{The example below shows how array elements can be read and
    written using `[]` operator. Note the addition of `null`
    values.,operatorarray__size_type}

    @since version 1.0.0
    */
    reference operator[](size_type idx)
    {
        // implicitly convert null value to an empty array
        if (is_null())
        {
            m_type = value_t::array;
            m_value.array = create<array_t>();
            assert_invariant();
        }

        // operator[] only works for arrays
        if (JSON_HEDLEY_LIKELY(is_array()))
        {
            // fill up array with null values if given idx is outside range
            if (idx >= m_value.array->size())
            {
#if JSON_DIAGNOSTICS
                // remember array size & capacity before resizing
                const auto old_size = m_value.array->size();
                const auto old_capacity = m_value.array->capacity();
#endif
                m_value.array->resize(idx + 1);

#if JSON_DIAGNOSTICS
                if (JSON_HEDLEY_UNLIKELY(m_value.array->capacity() != old_capacity))
                {
                    // capacity has changed: update all parents
                    set_parents();
                }
                else
                {
                    // set parent for values added above
                    set_parents(begin() + static_cast<typename iterator::difference_type>(old_size), static_cast<typename iterator::difference_type>(idx + 1 - old_size));
                }
#endif
                assert_invariant();
            }

            return m_value.array->operator[](idx);
        }

        JSON_THROW(type_error::create(305, "cannot use operator[] with a numeric argument with " + std::string(type_name()), *this));
    }

    /*!
    @brief access specified array element

    Returns a const reference to the element at specified location @a idx.

    @param[in] idx  index of the element to access

    @return const reference to the element at index @a idx

    @throw type_error.305 if the JSON value is not an array; in that case,
    using the [] operator with an index makes no sense.

    @complexity Constant.

    @liveexample{The example below shows how array elements can be read using
    the `[]` operator.,operatorarray__size_type_const}

    @since version 1.0.0
    */
    const_reference operator[](size_type idx) const
    {
        // const operator[] only works for arrays
        if (JSON_HEDLEY_LIKELY(is_array()))
        {
            return m_value.array->operator[](idx);
        }

        JSON_THROW(type_error::create(305, "cannot use operator[] with a numeric argument with " + std::string(type_name()), *this));
    }

    /*!
    @brief access specified object element

    Returns a reference to the element at with specified key @a key.

    @note If @a key is not found in the object, then it is silently added to
    the object and filled with a `null` value to make `key` a valid reference.
    In case the value was `null` before, it is converted to an object.

    @param[in] key  key of the element to access
    @tparam KeyT  a type convertible to an object key or a std::string_view

    @return reference to the element at key @a key

    @throw type_error.305 if the JSON value is not an object or null; in that
    cases, using the [] operator with a key makes no sense.

    @complexity Logarithmic in the size of the container.

    @liveexample{The example below shows how object elements can be read and
    written using the `[]` operator.,operatorarray__key_type}

    @sa see @ref at(const typename object_t::key_type&) for access by reference
    with range checking
    @sa see @ref value() for access by value with a default value

    @since version 1.0.0; template KeyT added in version 3.10.0
    */
    template < class KeyT, typename detail::enable_if_t <
                   detail::is_usable_as_key_type<basic_json_t, KeyT>::value&& !std::is_same<typename std::decay<KeyT>::type, json_pointer>::value > ... >
    reference operator[](KeyT&& key)
    {
        // implicitly convert null value to an empty object
        if (is_null())
        {
            m_type = value_t::object;
            m_value.object = create<object_t>();
            assert_invariant();
        }

        // operator[] only works for objects
        if (JSON_HEDLEY_LIKELY(is_object()))
        {
            auto result = m_value.object->emplace(std::forward<KeyT>(key), nullptr);
            return set_parent(result.first->second);
        }

        JSON_THROW(type_error::create(305, "cannot use operator[] with a string argument with " + std::string(type_name()), *this));
    }

    /*!
    @brief read-only access specified object element

    Returns a const reference to the element at with specified key @a key. No
    bounds checking is performed.

    @warning If the element with key @a key does not exist, the behavior is
    undefined.

    @param[in] key  key of the element to access
    @tparam KeyT  a type convertible to an object key or a std::string_view

    @return const reference to the element at key @a key

    @pre The element with key @a key must exist. **This precondition is
         enforced with an assertion.**

    @throw type_error.305 if the JSON value is not an object; in that case,
    using the [] operator with a key makes no sense.

    @complexity Logarithmic in the size of the container.

    @liveexample{The example below shows how object elements can be read using
    the `[]` operator.,operatorarray__key_type_const}

    @sa see @ref at(const typename object_t::key_type&) for access by reference
    with range checking
    @sa see @ref value() for access by value with a default value

    @since version 1.0.0; template KeyT added in version 3.10.0
    */
    template < class KeyT, typename detail::enable_if_t <
                   detail::is_usable_as_key_type<basic_json_t, KeyT>::value&& !std::is_same<typename std::decay<KeyT>::type, json_pointer>::value > ... >
    const_reference operator[](KeyT&& key) const
    {
        // operator[] only works for objects
        if (JSON_HEDLEY_LIKELY(is_object()))
        {
            auto it = m_value.object->find(std::forward<KeyT>(key));
            JSON_ASSERT(it != m_value.object->end());
            return it->second;
        }

        JSON_THROW(type_error::create(305, "cannot use operator[] with a string argument with " + std::string(type_name()), *this));
    }

    /*!
    @brief access specified object element with default value

    Returns either a copy of an object's element at the specified key @a key
    or a given default value if no element with key @a key exists.

    The function is basically equivalent to executing
    @code {.cpp}
    try {
        return at(key);
    } catch(out_of_range) {
        return default_value;
    }
    @endcode

    @note Unlike @ref at(const typename object_t::key_type&), this function
    does not throw if the given key @a key was not found.

    @note Unlike @ref operator[](const typename object_t::key_type& key), this
    function does not implicitly add an element to the position defined by @a
    key. This function is furthermore also applicable to const objects.

    @param[in] key  key of the element to access
    @param[in] default_value  the value to return if @a key is not found

    @tparam KeyType A type for an object key. This can also be a string
    literal or a string view (C++17).
    @tparam ValueType type compatible to JSON values, for instance `int` for
    JSON integer numbers, `bool` for JSON booleans, or `std::vector` types for
    JSON arrays. Note the type of the expected value at @a key and the default
    value @a default_value must be compatible.

    @return copy of the element at key @a key or @a default_value if @a key
    is not found

    @throw type_error.302 if @a default_value does not match the type of the
    value at @a key
    @throw type_error.306 if the JSON value is not an object; in that case,
    using `value()` with a key makes no sense.

    @complexity Logarithmic in the size of the container.

    @liveexample{The example below shows how object elements can be queried
    with a default value.,basic_json__value}

    @sa see @ref at(const typename object_t::key_type&) for access by reference
    with range checking
    @sa see @ref operator[](const typename object_t::key_type&) for unchecked
    access by reference

    @since version 1.0.0, KeyType template added in 3.10.0
    */
    // using std::is_convertible in a std::enable_if will fail when using explicit conversions
    template < class KeyType, class ValueType, typename detail::enable_if_t <
                   detail::is_getable<basic_json_t, ValueType>::value
                   && !std::is_same<value_t, ValueType>::value&& detail::is_usable_as_key_type<basic_json_t, KeyType>::value > ... >
    typename std::decay<ValueType>::type value(const KeyType& key, ValueType&& default_value) const
    {
        // at only works for objects
        if (JSON_HEDLEY_LIKELY(is_object()))
        {
            // if key is found, return value and given default value otherwise
            const auto it = find(key);
            if (it != end())
            {
                return it->template get<typename std::decay<ValueType>::type>();
            }

            return std::forward<ValueType>(default_value);
        }

        JSON_THROW(type_error::create(306, "cannot use value() with " + std::string(type_name()), *this));
    }

    /*!
    @brief overload for a default value of type const char*
    @copydoc basic_json::value(const typename object_t::key_type&, const ValueType&) const
    */
    template < class KeyType, typename detail::enable_if_t <
                   detail::is_usable_as_key_type<basic_json_t, KeyType>::value > ... >
    string_t value(const KeyType& key, const char* default_value) const
    {
        return value(key, string_t(default_value));
    }

    /*!
    @brief access specified object element via JSON Pointer with default value

    Returns either a copy of an object's element at the specified key @a key
    or a given default value if no element with key @a key exists.

    The function is basically equivalent to executing
    @code {.cpp}
    try {
        return at(ptr);
    } catch(out_of_range) {
        return default_value;
    }
    @endcode

    @note Unlike @ref at(const json_pointer&), this function does not throw
    if the given key @a key was not found.

    @param[in] ptr  a JSON pointer to the element to access
    @param[in] default_value  the value to return if @a ptr found no value

    @tparam ValueType type compatible to JSON values, for instance `int` for
    JSON integer numbers, `bool` for JSON booleans, or `std::vector` types for
    JSON arrays. Note the type of the expected value at @a key and the default
    value @a default_value must be compatible.

    @return copy of the element at key @a key or @a default_value if @a key
    is not found

    @throw type_error.302 if @a default_value does not match the type of the
    value at @a ptr
    @throw type_error.306 if the JSON value is not an object; in that case,
    using `value()` with a key makes no sense.

    @complexity Logarithmic in the size of the container.

    @liveexample{The example below shows how object elements can be queried
    with a default value.,basic_json__value_ptr}

    @sa see @ref operator[](const json_pointer&) for unchecked access by reference

    @since version 2.0.2
    */
    template<class ValueType, typename std::enable_if<
                 detail::is_getable<basic_json_t, ValueType>::value, int>::type = 0>
    typename std::decay<ValueType>::type value(const json_pointer& ptr, ValueType && default_value) const
    {
        // at only works for objects
        if (JSON_HEDLEY_LIKELY(is_object()))
        {
            // if pointer resolves a value, return it or use default value
            JSON_TRY
            {
                return ptr.get_checked(this).template get<ValueType>();
            }
            JSON_INTERNAL_CATCH (out_of_range&)
            {
                return std::forward<ValueType>(default_value);
            }
        }

        JSON_THROW(type_error::create(306, "cannot use value() with " + std::string(type_name()), *this));
    }

    /*!
    @brief overload for a default value of type const char*
    @copydoc basic_json::value(const json_pointer&, ValueType) const
    */
    JSON_HEDLEY_NON_NULL(3)
    string_t value(const json_pointer& ptr, const char* default_value) const
    {
        return value(ptr, string_t(default_value));
    }

    /*!
    @brief access the first element

    Returns a reference to the first element in the container. For a JSON
    container `c`, the expression `c.front()` is equivalent to `*c.begin()`.

    @return In case of a structured type (array or object), a reference to the
    first element is returned. In case of number, string, boolean, or binary
    values, a reference to the value is returned.

    @complexity Constant.

    @pre The JSON value must not be `null` (would throw `std::out_of_range`)
    or an empty array or object (undefined behavior, **guarded by
    assertions**).
    @post The JSON value remains unchanged.

    @throw invalid_iterator.214 when called on `null` value

    @liveexample{The following code shows an example for `front()`.,front}

    @sa see @ref back() -- access the last element

    @since version 1.0.0
    */
    reference front()
    {
        return *begin();
    }

    /*!
    @copydoc basic_json::front()
    */
    const_reference front() const
    {
        return *cbegin();
    }

    /*!
    @brief access the last element

    Returns a reference to the last element in the container. For a JSON
    container `c`, the expression `c.back()` is equivalent to
    @code {.cpp}
    auto tmp = c.end();
    --tmp;
    return *tmp;
    @endcode

    @return In case of a structured type (array or object), a reference to the
    last element is returned. In case of number, string, boolean, or binary
    values, a reference to the value is returned.

    @complexity Constant.

    @pre The JSON value must not be `null` (would throw `std::out_of_range`)
    or an empty array or object (undefined behavior, **guarded by
    assertions**).
    @post The JSON value remains unchanged.

    @throw invalid_iterator.214 when called on a `null` value. See example
    below.

    @liveexample{The following code shows an example for `back()`.,back}

    @sa see @ref front() -- access the first element

    @since version 1.0.0
    */
    reference back()
    {
        auto tmp = end();
        --tmp;
        return *tmp;
    }

    /*!
    @copydoc basic_json::back()
    */
    const_reference back() const
    {
        auto tmp = cend();
        --tmp;
        return *tmp;
    }

    /*!
    @brief remove element given an iterator

    Removes the element specified by iterator @a pos. The iterator @a pos must
    be valid and dereferenceable. Thus the `end()` iterator (which is valid,
    but is not dereferenceable) cannot be used as a value for @a pos.

    If called on a primitive type other than `null`, the resulting JSON value
    will be `null`.

    @param[in] pos iterator to the element to remove
    @return Iterator following the last removed element. If the iterator @a
    pos refers to the last element, the `end()` iterator is returned.

    @tparam IteratorType an @ref iterator or @ref const_iterator

    @post Invalidates iterators and references at or after the point of the
    erase, including the `end()` iterator.

    @throw type_error.307 if called on a `null` value; example: `"cannot use
    erase() with null"`
    @throw invalid_iterator.202 if called on an iterator which does not belong
    to the current JSON value; example: `"iterator does not fit current
    value"`
    @throw invalid_iterator.205 if called on a primitive type with invalid
    iterator (i.e., any iterator which is not `begin()`); example: `"iterator
    out of range"`

    @complexity The complexity depends on the type:
    - objects: amortized constant
    - arrays: linear in distance between @a pos and the end of the container
    - strings and binary: linear in the length of the member
    - other types: constant

    @liveexample{The example shows the result of `erase()` for different JSON
    types.,erase__IteratorType}

    @sa see @ref erase(IteratorType, IteratorType) -- removes the elements in
    the given range
    @sa see @ref erase(const typename object_t::key_type&) -- removes the element
    from an object at the given key
    @sa see @ref erase(const size_type) -- removes the element from an array at
    the given index

    @since version 1.0.0
    */
    template < class IteratorType, typename std::enable_if <
                   std::is_same<IteratorType, typename basic_json_t::iterator>::value ||
                   std::is_same<IteratorType, typename basic_json_t::const_iterator>::value, int >::type
               = 0 >
    IteratorType erase(IteratorType pos)
    {
        // make sure iterator fits the current value
        if (JSON_HEDLEY_UNLIKELY(this != pos.m_object))
        {
            JSON_THROW(invalid_iterator::create(202, "iterator does not fit current value", *this));
        }

        IteratorType result = end();

        switch (m_type)
        {
            case value_t::boolean:
            case value_t::number_float:
            case value_t::number_integer:
            case value_t::number_unsigned:
            case value_t::string:
            case value_t::binary:
            {
                if (JSON_HEDLEY_UNLIKELY(!pos.m_it.primitive_iterator.is_begin()))
                {
                    JSON_THROW(invalid_iterator::create(205, "iterator out of range", *this));
                }

                if (is_string())
                {
                    AllocatorType<string_t> alloc;
                    std::allocator_traits<decltype(alloc)>::destroy(alloc, m_value.string);
                    std::allocator_traits<decltype(alloc)>::deallocate(alloc, m_value.string, 1);
                    m_value.string = nullptr;
                }
                else if (is_binary())
                {
                    AllocatorType<binary_t> alloc;
                    std::allocator_traits<decltype(alloc)>::destroy(alloc, m_value.binary);
                    std::allocator_traits<decltype(alloc)>::deallocate(alloc, m_value.binary, 1);
                    m_value.binary = nullptr;
                }

                m_type = value_t::null;
                assert_invariant();
                break;
            }

            case value_t::object:
            {
                result.m_it.object_iterator = m_value.object->erase(pos.m_it.object_iterator);
                break;
            }

            case value_t::array:
            {
                result.m_it.array_iterator = m_value.array->erase(pos.m_it.array_iterator);
                break;
            }

            case value_t::null:
            case value_t::discarded:
            default:
                JSON_THROW(type_error::create(307, "cannot use erase() with " + std::string(type_name()), *this));
        }

        return result;
    }

    /*!
    @brief remove elements given an iterator range

    Removes the element specified by the range `[first; last)`. The iterator
    @a first does not need to be dereferenceable if `first == last`: erasing
    an empty range is a no-op.

    If called on a primitive type other than `null`, the resulting JSON value
    will be `null`.

    @param[in] first iterator to the beginning of the range to remove
    @param[in] last iterator past the end of the range to remove
    @return Iterator following the last removed element. If the iterator @a
    second refers to the last element, the `end()` iterator is returned.

    @tparam IteratorType an @ref iterator or @ref const_iterator

    @post Invalidates iterators and references at or after the point of the
    erase, including the `end()` iterator.

    @throw type_error.307 if called on a `null` value; example: `"cannot use
    erase() with null"`
    @throw invalid_iterator.203 if called on iterators which does not belong
    to the current JSON value; example: `"iterators do not fit current value"`
    @throw invalid_iterator.204 if called on a primitive type with invalid
    iterators (i.e., if `first != begin()` and `last != end()`); example:
    `"iterators out of range"`

    @complexity The complexity depends on the type:
    - objects: `log(size()) + std::distance(first, last)`
    - arrays: linear in the distance between @a first and @a last, plus linear
      in the distance between @a last and end of the container
    - strings and binary: linear in the length of the member
    - other types: constant

    @liveexample{The example shows the result of `erase()` for different JSON
    types.,erase__IteratorType_IteratorType}

    @sa see @ref erase(IteratorType) -- removes the element at a given position
    @sa see @ref erase(const typename object_t::key_type&) -- removes the element
    from an object at the given key
    @sa see @ref erase(const size_type) -- removes the element from an array at
    the given index

    @since version 1.0.0
    */
    template < class IteratorType, typename std::enable_if <
                   std::is_same<IteratorType, typename basic_json_t::iterator>::value ||
                   std::is_same<IteratorType, typename basic_json_t::const_iterator>::value, int >::type
               = 0 >
    IteratorType erase(IteratorType first, IteratorType last)
    {
        // make sure iterator fits the current value
        if (JSON_HEDLEY_UNLIKELY(this != first.m_object || this != last.m_object))
        {
            JSON_THROW(invalid_iterator::create(203, "iterators do not fit current value", *this));
        }

        IteratorType result = end();

        switch (m_type)
        {
            case value_t::boolean:
            case value_t::number_float:
            case value_t::number_integer:
            case value_t::number_unsigned:
            case value_t::string:
            case value_t::binary:
            {
                if (JSON_HEDLEY_LIKELY(!first.m_it.primitive_iterator.is_begin()
                                       || !last.m_it.primitive_iterator.is_end()))
                {
                    JSON_THROW(invalid_iterator::create(204, "iterators out of range", *this));
                }

                if (is_string())
                {
                    AllocatorType<string_t> alloc;
                    std::allocator_traits<decltype(alloc)>::destroy(alloc, m_value.string);
                    std::allocator_traits<decltype(alloc)>::deallocate(alloc, m_value.string, 1);
                    m_value.string = nullptr;
                }
                else if (is_binary())
                {
                    AllocatorType<binary_t> alloc;
                    std::allocator_traits<decltype(alloc)>::destroy(alloc, m_value.binary);
                    std::allocator_traits<decltype(alloc)>::deallocate(alloc, m_value.binary, 1);
                    m_value.binary = nullptr;
                }

                m_type = value_t::null;
                assert_invariant();
                break;
            }

            case value_t::object:
            {
                result.m_it.object_iterator = m_value.object->erase(first.m_it.object_iterator,
                                              last.m_it.object_iterator);
                break;
            }

            case value_t::array:
            {
                result.m_it.array_iterator = m_value.array->erase(first.m_it.array_iterator,
                                             last.m_it.array_iterator);
                break;
            }

            case value_t::null:
            case value_t::discarded:
            default:
                JSON_THROW(type_error::create(307, "cannot use erase() with " + std::string(type_name()), *this));
        }

        return result;
    }

    /*!
    @brief remove element from a JSON object given a key

    Removes elements from a JSON object with the key value @a key.

    @param[in] key value of the elements to remove
    @tparam KeyT a type convertible to an object key or a std::string_view

    @return Number of elements removed. If @a ObjectType is the default
    `std::map` type, the return value will always be `0` (@a key was not
    found) or `1` (@a key was found).

    @post References and iterators to the erased elements are invalidated.
    Other references and iterators are not affected.

    @throw type_error.307 when called on a type other than JSON object;
    example: `"cannot use erase() with null"`

    @complexity `log(size()) + count(key)`

    @liveexample{The example shows the effect of `erase()`.,erase__key_type}

    @sa see @ref erase(IteratorType) -- removes the element at a given position
    @sa see @ref erase(IteratorType, IteratorType) -- removes the elements in
    the given range
    @sa see @ref erase(const size_type) -- removes the element from an array at
    the given index

    @since version 1.0.0; template added in version 3.10.0
    */
    template < class KeyT, typename detail::enable_if_t <
                   detail::is_usable_as_key_type<basic_json_t, KeyT>::value > ... >
    size_type erase(const KeyT& key)
    {
        // this erase only works for objects
        if (JSON_HEDLEY_UNLIKELY(!is_object()))
        {
            JSON_THROW(type_error::create(307, "cannot use erase() with " + std::string(type_name()), *this));
        }

        const auto it = m_value.object->find(key);
        if (it != m_value.object->end())
        {
            m_value.object->erase(it);
            return 1;
        }

        return 0;
    }

    /*!
    @brief remove element from a JSON array given an index

    Removes element from a JSON array at the index @a idx.

    @param[in] idx index of the element to remove

    @throw type_error.307 when called on a type other than JSON object;
    example: `"cannot use erase() with null"`
    @throw out_of_range.401 when `idx >= size()`; example: `"array index 17
    is out of range"`

    @complexity Linear in distance between @a idx and the end of the container.

    @liveexample{The example shows the effect of `erase()`.,erase__size_type}

    @sa see @ref erase(IteratorType) -- removes the element at a given position
    @sa see @ref erase(IteratorType, IteratorType) -- removes the elements in
    the given range
    @sa see @ref erase(const typename object_t::key_type&) -- removes the element
    from an object at the given key

    @since version 1.0.0
    */
    void erase(const size_type idx)
    {
        // this erase only works for arrays
        if (JSON_HEDLEY_LIKELY(is_array()))
        {
            if (JSON_HEDLEY_UNLIKELY(idx >= size()))
            {
                JSON_THROW(out_of_range::create(401, "array index " + std::to_string(idx) + " is out of range", *this));
            }

            m_value.array->erase(m_value.array->begin() + static_cast<difference_type>(idx));
        }
        else
        {
            JSON_THROW(type_error::create(307, "cannot use erase() with " + std::string(type_name()), *this));
        }
    }

    /// @}


    ////////////
    // lookup //
    ////////////

    /// @name lookup
    /// @{

    /*!
    @brief find an element in a JSON object

    Finds an element in a JSON object with key equivalent to @a key. If the
    element is not found or the JSON value is not an object, end() is
    returned.

    @note This method always returns @ref end() when executed on a JSON type
          that is not an object.

    @param[in] key key value of the element to search for.

    @return Iterator to an element with key equivalent to @a key. If no such
    element is found or the JSON value is not an object, past-the-end (see
    @ref end()) iterator is returned.

    @complexity Logarithmic in the size of the JSON object.

    @liveexample{The example shows how `find()` is used.,find__key_type}

    @sa see @ref contains(KeyT&&) const -- checks whether a key exists

    @since version 1.0.0
    */
    template < class KeyT, typename detail::enable_if_t <
                   detail::is_usable_as_key_type<basic_json_t, KeyT>::value > ... >
    iterator find(const KeyT& key)
    {
        auto result = end();

        if (is_object())
        {
            result.m_it.object_iterator = m_value.object->find(key);
        }

        return result;
    }

    /*!
    @brief find an element in a JSON object
    @copydoc find(const KeyT&)
    */
    template < class KeyT, typename detail::enable_if_t <
                   detail::is_usable_as_key_type<basic_json_t, KeyT>::value > ... >
    const_iterator find(const KeyT& key) const
    {
        auto result = cend();

        if (is_object())
        {
            result.m_it.object_iterator = m_value.object->find(key);
        }

        return result;
    }

    /*!
    @brief returns the number of occurrences of a key in a JSON object

    Returns the number of elements with key @a key. If ObjectType is the
    default `std::map` type, the return value will always be `0` (@a key was
    not found) or `1` (@a key was found).

    @note This method always returns `0` when executed on a JSON type that is
          not an object.

    @param[in] key key value of the element to count

    @return Number of elements with key @a key. If the JSON value is not an
    object, the return value will be `0`.

    @complexity Logarithmic in the size of the JSON object.

    @liveexample{The example shows how `count()` is used.,count}

    @since version 1.0.0
    */
    template < class KeyT, typename detail::enable_if_t <
                   detail::is_usable_as_key_type<basic_json_t, KeyT>::value > ... >
    size_type count(const KeyT& key) const
    {
        // return 0 for all nonobject types
        return is_object() ? m_value.object->count(key) : 0;
    }

    /*!
    @brief check the existence of an element in a JSON object

    Check whether an element exists in a JSON object with key equivalent to
    @a key. If the element is not found or the JSON value is not an object,
    false is returned.

    @note This method always returns false when executed on a JSON type
          that is not an object.

    @param[in] key key value to check its existence.

    @return true if an element with specified @a key exists. If no such
    element with such key is found or the JSON value is not an object,
    false is returned.

    @complexity Logarithmic in the size of the JSON object.

    @liveexample{The following code shows an example for `contains()`.,contains}

    @sa see @ref find(const KeyT&) -- returns an iterator to an object element
    @sa see @ref contains(const json_pointer&) const -- checks the existence for a JSON pointer

    @since version 3.6.0
    */
    template < class KeyT, typename detail::enable_if_t <
                   !std::is_same<typename std::decay<KeyT>::type, json_pointer>::value&& detail::is_usable_as_key_type<basic_json_t, KeyT>::value > ... >
    bool contains(const KeyT& key) const
    {
        return is_object() && m_value.object->find(key) != m_value.object->end();
    }

    /*!
    @brief check the existence of an element in a JSON object given a JSON pointer

    Check whether the given JSON pointer @a ptr can be resolved in the current
    JSON value.

    @note This method can be executed on any JSON value type.

    @param[in] ptr JSON pointer to check its existence.

    @return true if the JSON pointer can be resolved to a stored value, false
    otherwise.

    @post If `j.contains(ptr)` returns true, it is safe to call `j[ptr]`.

    @throw parse_error.106   if an array index begins with '0'
    @throw parse_error.109   if an array index was not a number

    @complexity Logarithmic in the size of the JSON object.

    @liveexample{The following code shows an example for `contains()`.,contains_json_pointer}

    @sa see @ref contains(KeyT &&) const -- checks the existence of a key

    @since version 3.7.0
    */
    bool contains(const json_pointer& ptr) const
    {
        return ptr.contains(this);
    }

    /// @}


    ///////////////
    // iterators //
    ///////////////

    /// @name iterators
    /// @{

    /*!
    @brief returns an iterator to the first element

    Returns an iterator to the first element.

    @image html range-begin-end.svg "Illustration from cppreference.com"

    @return iterator to the first element

    @complexity Constant.

    @requirement This function helps `basic_json` satisfying the
    [Container](https://en.cppreference.com/w/cpp/named_req/Container)
    requirements:
    - The complexity is constant.

    @liveexample{The following code shows an example for `begin()`.,begin}

    @sa see @ref cbegin() -- returns a const iterator to the beginning
    @sa see @ref end() -- returns an iterator to the end
    @sa see @ref cend() -- returns a const iterator to the end

    @since version 1.0.0
    */
    iterator begin() noexcept
    {
        iterator result(this);
        result.set_begin();
        return result;
    }

    /*!
    @copydoc basic_json::cbegin()
    */
    const_iterator begin() const noexcept
    {
        return cbegin();
    }

    /*!
    @brief returns a const iterator to the first element

    Returns a const iterator to the first element.

    @image html range-begin-end.svg "Illustration from cppreference.com"

    @return const iterator to the first element

    @complexity Constant.

    @requirement This function helps `basic_json` satisfying the
    [Container](https://en.cppreference.com/w/cpp/named_req/Container)
    requirements:
    - The complexity is constant.
    - Has the semantics of `const_cast<const basic_json&>(*this).begin()`.

    @liveexample{The following code shows an example for `cbegin()`.,cbegin}

    @sa see @ref begin() -- returns an iterator to the beginning
    @sa see @ref end() -- returns an iterator to the end
    @sa see @ref cend() -- returns a const iterator to the end

    @since version 1.0.0
    */
    const_iterator cbegin() const noexcept
    {
        const_iterator result(this);
        result.set_begin();
        return result;
    }

    /*!
    @brief returns an iterator to one past the last element

    Returns an iterator to one past the last element.

    @image html range-begin-end.svg "Illustration from cppreference.com"

    @return iterator one past the last element

    @complexity Constant.

    @requirement This function helps `basic_json` satisfying the
    [Container](https://en.cppreference.com/w/cpp/named_req/Container)
    requirements:
    - The complexity is constant.

    @liveexample{The following code shows an example for `end()`.,end}

    @sa see @ref cend() -- returns a const iterator to the end
    @sa see @ref begin() -- returns an iterator to the beginning
    @sa see @ref cbegin() -- returns a const iterator to the beginning

    @since version 1.0.0
    */
    iterator end() noexcept
    {
        iterator result(this);
        result.set_end();
        return result;
    }

    /*!
    @copydoc basic_json::cend()
    */
    const_iterator end() const noexcept
    {
        return cend();
    }

    /*!
    @brief returns a const iterator to one past the last element

    Returns a const iterator to one past the last element.

    @image html range-begin-end.svg "Illustration from cppreference.com"

    @return const iterator one past the last element

    @complexity Constant.

    @requirement This function helps `basic_json` satisfying the
    [Container](https://en.cppreference.com/w/cpp/named_req/Container)
    requirements:
    - The complexity is constant.
    - Has the semantics of `const_cast<const basic_json&>(*this).end()`.

    @liveexample{The following code shows an example for `cend()`.,cend}

    @sa see @ref end() -- returns an iterator to the end
    @sa see @ref begin() -- returns an iterator to the beginning
    @sa see @ref cbegin() -- returns a const iterator to the beginning

    @since version 1.0.0
    */
    const_iterator cend() const noexcept
    {
        const_iterator result(this);
        result.set_end();
        return result;
    }

    /*!
    @brief returns an iterator to the reverse-beginning

    Returns an iterator to the reverse-beginning; that is, the last element.

    @image html range-rbegin-rend.svg "Illustration from cppreference.com"

    @complexity Constant.

    @requirement This function helps `basic_json` satisfying the
    [ReversibleContainer](https://en.cppreference.com/w/cpp/named_req/ReversibleContainer)
    requirements:
    - The complexity is constant.
    - Has the semantics of `reverse_iterator(end())`.

    @liveexample{The following code shows an example for `rbegin()`.,rbegin}

    @sa see @ref crbegin() -- returns a const reverse iterator to the beginning
    @sa see @ref rend() -- returns a reverse iterator to the end
    @sa see @ref crend() -- returns a const reverse iterator to the end

    @since version 1.0.0
    */
    reverse_iterator rbegin() noexcept
    {
        return reverse_iterator(end());
    }

    /*!
    @copydoc basic_json::crbegin()
    */
    const_reverse_iterator rbegin() const noexcept
    {
        return crbegin();
    }

    /*!
    @brief returns an iterator to the reverse-end

    Returns an iterator to the reverse-end; that is, one before the first
    element.

    @image html range-rbegin-rend.svg "Illustration from cppreference.com"

    @complexity Constant.

    @requirement This function helps `basic_json` satisfying the
    [ReversibleContainer](https://en.cppreference.com/w/cpp/named_req/ReversibleContainer)
    requirements:
    - The complexity is constant.
    - Has the semantics of `reverse_iterator(begin())`.

    @liveexample{The following code shows an example for `rend()`.,rend}

    @sa see @ref crend() -- returns a const reverse iterator to the end
    @sa see @ref rbegin() -- returns a reverse iterator to the beginning
    @sa see @ref crbegin() -- returns a const reverse iterator to the beginning

    @since version 1.0.0
    */
    reverse_iterator rend() noexcept
    {
        return reverse_iterator(begin());
    }

    /*!
    @copydoc basic_json::crend()
    */
    const_reverse_iterator rend() const noexcept
    {
        return crend();
    }

    /*!
    @brief returns a const reverse iterator to the last element

    Returns a const iterator to the reverse-beginning; that is, the last
    element.

    @image html range-rbegin-rend.svg "Illustration from cppreference.com"

    @complexity Constant.

    @requirement This function helps `basic_json` satisfying the
    [ReversibleContainer](https://en.cppreference.com/w/cpp/named_req/ReversibleContainer)
    requirements:
    - The complexity is constant.
    - Has the semantics of `const_cast<const basic_json&>(*this).rbegin()`.

    @liveexample{The following code shows an example for `crbegin()`.,crbegin}

    @sa see @ref rbegin() -- returns a reverse iterator to the beginning
    @sa see @ref rend() -- returns a reverse iterator to the end
    @sa see @ref crend() -- returns a const reverse iterator to the end

    @since version 1.0.0
    */
    const_reverse_iterator crbegin() const noexcept
    {
        return const_reverse_iterator(cend());
    }

    /*!
    @brief returns a const reverse iterator to one before the first

    Returns a const reverse iterator to the reverse-end; that is, one before
    the first element.

    @image html range-rbegin-rend.svg "Illustration from cppreference.com"

    @complexity Constant.

    @requirement This function helps `basic_json` satisfying the
    [ReversibleContainer](https://en.cppreference.com/w/cpp/named_req/ReversibleContainer)
    requirements:
    - The complexity is constant.
    - Has the semantics of `const_cast<const basic_json&>(*this).rend()`.

    @liveexample{The following code shows an example for `crend()`.,crend}

    @sa see @ref rend() -- returns a reverse iterator to the end
    @sa see @ref rbegin() -- returns a reverse iterator to the beginning
    @sa see @ref crbegin() -- returns a const reverse iterator to the beginning

    @since version 1.0.0
    */
    const_reverse_iterator crend() const noexcept
    {
        return const_reverse_iterator(cbegin());
    }

  public:
    /*!
    @brief wrapper to access iterator member functions in range-based for

    This function allows to access @ref iterator::key() and @ref
    iterator::value() during range-based for loops. In these loops, a
    reference to the JSON values is returned, so there is no access to the
    underlying iterator.

    For loop without iterator_wrapper:

    @code{cpp}
    for (auto it = j_object.begin(); it != j_object.end(); ++it)
    {
        std::cout << "key: " << it.key() << ", value:" << it.value() << '\n';
    }
    @endcode

    Range-based for loop without iterator proxy:

    @code{cpp}
    for (auto it : j_object)
    {
        // "it" is of type json::reference and has no key() member
        std::cout << "value: " << it << '\n';
    }
    @endcode

    Range-based for loop with iterator proxy:

    @code{cpp}
    for (auto it : json::iterator_wrapper(j_object))
    {
        std::cout << "key: " << it.key() << ", value:" << it.value() << '\n';
    }
    @endcode

    @note When iterating over an array, `key()` will return the index of the
          element as string (see example).

    @param[in] ref  reference to a JSON value
    @return iteration proxy object wrapping @a ref with an interface to use in
            range-based for loops

    @liveexample{The following code shows how the wrapper is used,iterator_wrapper}

    @exceptionsafety Strong guarantee: if an exception is thrown, there are no
    changes in the JSON value.

    @complexity Constant.

    @note The name of this function is not yet final and may change in the
    future.

    @deprecated This stream operator is deprecated and will be removed in
                future 4.0.0 of the library. Please use @ref items() instead;
                that is, replace `json::iterator_wrapper(j)` with `j.items()`.
    */
    JSON_HEDLEY_DEPRECATED_FOR(3.1.0, items())
    static iteration_proxy<iterator> iterator_wrapper(reference ref) noexcept
    {
        return ref.items();
    }

    /*!
    @copydoc iterator_wrapper(reference)
    */
    JSON_HEDLEY_DEPRECATED_FOR(3.1.0, items())
    static iteration_proxy<const_iterator> iterator_wrapper(const_reference ref) noexcept
    {
        return ref.items();
    }

    /*!
    @brief helper to access iterator member functions in range-based for

    This function allows to access @ref iterator::key() and @ref
    iterator::value() during range-based for loops. In these loops, a
    reference to the JSON values is returned, so there is no access to the
    underlying iterator.

    For loop without `items()` function:

    @code{cpp}
    for (auto it = j_object.begin(); it != j_object.end(); ++it)
    {
        std::cout << "key: " << it.key() << ", value:" << it.value() << '\n';
    }
    @endcode

    Range-based for loop without `items()` function:

    @code{cpp}
    for (auto it : j_object)
    {
        // "it" is of type json::reference and has no key() member
        std::cout << "value: " << it << '\n';
    }
    @endcode

    Range-based for loop with `items()` function:

    @code{cpp}
    for (auto& el : j_object.items())
    {
        std::cout << "key: " << el.key() << ", value:" << el.value() << '\n';
    }
    @endcode

    The `items()` function also allows to use
    [structured bindings](https://en.cppreference.com/w/cpp/language/structured_binding)
    (C++17):

    @code{cpp}
    for (auto& [key, val] : j_object.items())
    {
        std::cout << "key: " << key << ", value:" << val << '\n';
    }
    @endcode

    @note When iterating over an array, `key()` will return the index of the
          element as string (see example). For primitive types (e.g., numbers),
          `key()` returns an empty string.

    @warning Using `items()` on temporary objects is dangerous. Make sure the
             object's lifetime exeeds the iteration. See
             <https://github.com/nlohmann/json/issues/2040> for more
             information.

    @return iteration proxy object wrapping @a ref with an interface to use in
            range-based for loops

    @liveexample{The following code shows how the function is used.,items}

    @exceptionsafety Strong guarantee: if an exception is thrown, there are no
    changes in the JSON value.

    @complexity Constant.

    @since version 3.1.0, structured bindings support since 3.5.0.
    */
    iteration_proxy<iterator> items() noexcept
    {
        return iteration_proxy<iterator>(*this);
    }

    /*!
    @copydoc items()
    */
    iteration_proxy<const_iterator> items() const noexcept
    {
        return iteration_proxy<const_iterator>(*this);
    }

    /// @}


    //////////////
    // capacity //
    //////////////

    /// @name capacity
    /// @{

    /*!
    @brief checks whether the container is empty.

    Checks if a JSON value has no elements (i.e. whether its @ref size is `0`).

    @return The return value depends on the different types and is
            defined as follows:
            Value type  | return value
            ----------- | -------------
            null        | `true`
            boolean     | `false`
            string      | `false`
            number      | `false`
            binary      | `false`
            object      | result of function `object_t::empty()`
            array       | result of function `array_t::empty()`

    @liveexample{The following code uses `empty()` to check if a JSON
    object contains any elements.,empty}

    @complexity Constant, as long as @ref array_t and @ref object_t satisfy
    the Container concept; that is, their `empty()` functions have constant
    complexity.

    @iterators No changes.

    @exceptionsafety No-throw guarantee: this function never throws exceptions.

    @note This function does not return whether a string stored as JSON value
    is empty - it returns whether the JSON container itself is empty which is
    false in the case of a string.

    @requirement This function helps `basic_json` satisfying the
    [Container](https://en.cppreference.com/w/cpp/named_req/Container)
    requirements:
    - The complexity is constant.
    - Has the semantics of `begin() == end()`.

    @sa see @ref size() -- returns the number of elements

    @since version 1.0.0
    */
    bool empty() const noexcept
    {
        switch (m_type)
        {
            case value_t::null:
            {
                // null values are empty
                return true;
            }

            case value_t::array:
            {
                // delegate call to array_t::empty()
                return m_value.array->empty();
            }

            case value_t::object:
            {
                // delegate call to object_t::empty()
                return m_value.object->empty();
            }

            case value_t::string:
            case value_t::boolean:
            case value_t::number_integer:
            case value_t::number_unsigned:
            case value_t::number_float:
            case value_t::binary:
            case value_t::discarded:
            default:
            {
                // all other types are nonempty
                return false;
            }
        }
    }

    /*!
    @brief returns the number of elements

    Returns the number of elements in a JSON value.

    @return The return value depends on the different types and is
            defined as follows:
            Value type  | return value
            ----------- | -------------
            null        | `0`
            boolean     | `1`
            string      | `1`
            number      | `1`
            binary      | `1`
            object      | result of function object_t::size()
            array       | result of function array_t::size()

    @liveexample{The following code calls `size()` on the different value
    types.,size}

    @complexity Constant, as long as @ref array_t and @ref object_t satisfy
    the Container concept; that is, their size() functions have constant
    complexity.

    @iterators No changes.

    @exceptionsafety No-throw guarantee: this function never throws exceptions.

    @note This function does not return the length of a string stored as JSON
    value - it returns the number of elements in the JSON value which is 1 in
    the case of a string.

    @requirement This function helps `basic_json` satisfying the
    [Container](https://en.cppreference.com/w/cpp/named_req/Container)
    requirements:
    - The complexity is constant.
    - Has the semantics of `std::distance(begin(), end())`.

    @sa see @ref empty() -- checks whether the container is empty
    @sa see @ref max_size() -- returns the maximal number of elements

    @since version 1.0.0
    */
    size_type size() const noexcept
    {
        switch (m_type)
        {
            case value_t::null:
            {
                // null values are empty
                return 0;
            }

            case value_t::array:
            {
                // delegate call to array_t::size()
                return m_value.array->size();
            }

            case value_t::object:
            {
                // delegate call to object_t::size()
                return m_value.object->size();
            }

            case value_t::string:
            case value_t::boolean:
            case value_t::number_integer:
            case value_t::number_unsigned:
            case value_t::number_float:
            case value_t::binary:
            case value_t::discarded:
            default:
            {
                // all other types have size 1
                return 1;
            }
        }
    }

    /*!
    @brief returns the maximum possible number of elements

    Returns the maximum number of elements a JSON value is able to hold due to
    system or library implementation limitations, i.e. `std::distance(begin(),
    end())` for the JSON value.

    @return The return value depends on the different types and is
            defined as follows:
            Value type  | return value
            ----------- | -------------
            null        | `0` (same as `size()`)
            boolean     | `1` (same as `size()`)
            string      | `1` (same as `size()`)
            number      | `1` (same as `size()`)
            binary      | `1` (same as `size()`)
            object      | result of function `object_t::max_size()`
            array       | result of function `array_t::max_size()`

    @liveexample{The following code calls `max_size()` on the different value
    types. Note the output is implementation specific.,max_size}

    @complexity Constant, as long as @ref array_t and @ref object_t satisfy
    the Container concept; that is, their `max_size()` functions have constant
    complexity.

    @iterators No changes.

    @exceptionsafety No-throw guarantee: this function never throws exceptions.

    @requirement This function helps `basic_json` satisfying the
    [Container](https://en.cppreference.com/w/cpp/named_req/Container)
    requirements:
    - The complexity is constant.
    - Has the semantics of returning `b.size()` where `b` is the largest
      possible JSON value.

    @sa see @ref size() -- returns the number of elements

    @since version 1.0.0
    */
    size_type max_size() const noexcept
    {
        switch (m_type)
        {
            case value_t::array:
            {
                // delegate call to array_t::max_size()
                return m_value.array->max_size();
            }

            case value_t::object:
            {
                // delegate call to object_t::max_size()
                return m_value.object->max_size();
            }

            case value_t::null:
            case value_t::string:
            case value_t::boolean:
            case value_t::number_integer:
            case value_t::number_unsigned:
            case value_t::number_float:
            case value_t::binary:
            case value_t::discarded:
            default:
            {
                // all other types have max_size() == size()
                return size();
            }
        }
    }

    /// @}


    ///////////////
    // modifiers //
    ///////////////

    /// @name modifiers
    /// @{

    /*!
    @brief clears the contents

    Clears the content of a JSON value and resets it to the default value as
    if @ref basic_json(value_t) would have been called with the current value
    type from @ref type():

    Value type  | initial value
    ----------- | -------------
    null        | `null`
    boolean     | `false`
    string      | `""`
    number      | `0`
    binary      | An empty byte vector
    object      | `{}`
    array       | `[]`

    @post Has the same effect as calling
    @code {.cpp}
    *this = basic_json(type());
    @endcode

    @liveexample{The example below shows the effect of `clear()` to different
    JSON types.,clear}

    @complexity Linear in the size of the JSON value.

    @iterators All iterators, pointers and references related to this container
               are invalidated.

    @exceptionsafety No-throw guarantee: this function never throws exceptions.

    @sa see @ref basic_json(value_t) -- constructor that creates an object with the
        same value than calling `clear()`

    @since version 1.0.0
    */
    void clear() noexcept
    {
        switch (m_type)
        {
            case value_t::number_integer:
            {
                m_value.number_integer = 0;
                break;
            }

            case value_t::number_unsigned:
            {
                m_value.number_unsigned = 0;
                break;
            }

            case value_t::number_float:
            {
                m_value.number_float = 0.0;
                break;
            }

            case value_t::boolean:
            {
                m_value.boolean = false;
                break;
            }

            case value_t::string:
            {
                m_value.string->clear();
                break;
            }

            case value_t::binary:
            {
                m_value.binary->clear();
                break;
            }

            case value_t::array:
            {
                m_value.array->clear();
                break;
            }

            case value_t::object:
            {
                m_value.object->clear();
                break;
            }

            case value_t::null:
            case value_t::discarded:
            default:
                break;
        }
    }

    /*!
    @brief add an object to an array

    Appends the given element @a val to the end of the JSON value. If the
    function is called on a JSON null value, an empty array is created before
    appending @a val.

    @param[in] val the value to add to the JSON array

    @throw type_error.308 when called on a type other than JSON array or
    null; example: `"cannot use push_back() with number"`

    @complexity Amortized constant.

    @liveexample{The example shows how `push_back()` and `+=` can be used to
    add elements to a JSON array. Note how the `null` value was silently
    converted to a JSON array.,push_back}

    @since version 1.0.0
    */
    void push_back(basic_json&& val)
    {
        // push_back only works for null objects or arrays
        if (JSON_HEDLEY_UNLIKELY(!(is_null() || is_array())))
        {
            JSON_THROW(type_error::create(308, "cannot use push_back() with " + std::string(type_name()), *this));
        }

        // transform null object into an array
        if (is_null())
        {
            m_type = value_t::array;
            m_value = value_t::array;
            assert_invariant();
        }

        // add element to array (move semantics)
        const auto old_capacity = m_value.array->capacity();
        m_value.array->push_back(std::move(val));
        set_parent(m_value.array->back(), old_capacity);
        // if val is moved from, basic_json move constructor marks it null so we do not call the destructor
    }

    /*!
    @brief add an object to an array
    @copydoc push_back(basic_json&&)
    */
    reference operator+=(basic_json&& val)
    {
        push_back(std::move(val));
        return *this;
    }

    /*!
    @brief add an object to an array
    @copydoc push_back(basic_json&&)
    */
    void push_back(const basic_json& val)
    {
        // push_back only works for null objects or arrays
        if (JSON_HEDLEY_UNLIKELY(!(is_null() || is_array())))
        {
            JSON_THROW(type_error::create(308, "cannot use push_back() with " + std::string(type_name()), *this));
        }

        // transform null object into an array
        if (is_null())
        {
            m_type = value_t::array;
            m_value = value_t::array;
            assert_invariant();
        }

        // add element to array
        const auto old_capacity = m_value.array->capacity();
        m_value.array->push_back(val);
        set_parent(m_value.array->back(), old_capacity);
    }

    /*!
    @brief add an object to an array
    @copydoc push_back(basic_json&&)
    */
    reference operator+=(const basic_json& val)
    {
        push_back(val);
        return *this;
    }

    /*!
    @brief add an object to an object

    Inserts the given element @a val to the JSON object. If the function is
    called on a JSON null value, an empty object is created before inserting
    @a val.

    @param[in] val the value to add to the JSON object

    @throw type_error.308 when called on a type other than JSON object or
    null; example: `"cannot use push_back() with number"`

    @complexity Logarithmic in the size of the container, O(log(`size()`)).

    @liveexample{The example shows how `push_back()` and `+=` can be used to
    add elements to a JSON object. Note how the `null` value was silently
    converted to a JSON object.,push_back__object_t__value}

    @since version 1.0.0
    */
    void push_back(const typename object_t::value_type& val)
    {
        // push_back only works for null objects or objects
        if (JSON_HEDLEY_UNLIKELY(!(is_null() || is_object())))
        {
            JSON_THROW(type_error::create(308, "cannot use push_back() with " + std::string(type_name()), *this));
        }

        // transform null object into an object
        if (is_null())
        {
            m_type = value_t::object;
            m_value = value_t::object;
            assert_invariant();
        }

        // add element to object
        auto res = m_value.object->insert(val);
        set_parent(res.first->second);
    }

    /*!
    @brief add an object to an object
    @copydoc push_back(const typename object_t::value_type&)
    */
    reference operator+=(const typename object_t::value_type& val)
    {
        push_back(val);
        return *this;
    }

    /*!
    @brief add an object to an object

    This function allows to use `push_back` with an initializer list. In case

    1. the current value is an object,
    2. the initializer list @a init contains only two elements, and
    3. the first element of @a init is a string,

    @a init is converted into an object element and added using
    @ref push_back(const typename object_t::value_type&). Otherwise, @a init
    is converted to a JSON value and added using @ref push_back(basic_json&&).

    @param[in] init  an initializer list

    @complexity Linear in the size of the initializer list @a init.

    @note This function is required to resolve an ambiguous overload error,
          because pairs like `{"key", "value"}` can be both interpreted as
          `object_t::value_type` or `std::initializer_list<basic_json>`, see
          https://github.com/nlohmann/json/issues/235 for more information.

    @liveexample{The example shows how initializer lists are treated as
    objects when possible.,push_back__initializer_list}
    */
    void push_back(initializer_list_t init)
    {
        if (is_object() && init.size() == 2 && (*init.begin())->is_string())
        {
            basic_json&& key = init.begin()->moved_or_copied();
            push_back(typename object_t::value_type(
                          std::move(key.get_ref<string_t&>()), (init.begin() + 1)->moved_or_copied()));
        }
        else
        {
            push_back(basic_json(init));
        }
    }

    /*!
    @brief add an object to an object
    @copydoc push_back(initializer_list_t)
    */
    reference operator+=(initializer_list_t init)
    {
        push_back(init);
        return *this;
    }

    /*!
    @brief add an object to an array

    Creates a JSON value from the passed parameters @a args to the end of the
    JSON value. If the function is called on a JSON null value, an empty array
    is created before appending the value created from @a args.

    @param[in] args arguments to forward to a constructor of @ref basic_json
    @tparam Args compatible types to create a @ref basic_json object

    @return reference to the inserted element

    @throw type_error.311 when called on a type other than JSON array or
    null; example: `"cannot use emplace_back() with number"`

    @complexity Amortized constant.

    @liveexample{The example shows how `push_back()` can be used to add
    elements to a JSON array. Note how the `null` value was silently converted
    to a JSON array.,emplace_back}

    @since version 2.0.8, returns reference since 3.7.0
    */
    template<class... Args>
    reference emplace_back(Args&& ... args)
    {
        // emplace_back only works for null objects or arrays
        if (JSON_HEDLEY_UNLIKELY(!(is_null() || is_array())))
        {
            JSON_THROW(type_error::create(311, "cannot use emplace_back() with " + std::string(type_name()), *this));
        }

        // transform null object into an array
        if (is_null())
        {
            m_type = value_t::array;
            m_value = value_t::array;
            assert_invariant();
        }

        // add element to array (perfect forwarding)
        const auto old_capacity = m_value.array->capacity();
        m_value.array->emplace_back(std::forward<Args>(args)...);
        return set_parent(m_value.array->back(), old_capacity);
    }

    /*!
    @brief add an object to an object if key does not exist

    Inserts a new element into a JSON object constructed in-place with the
    given @a args if there is no element with the key in the container. If the
    function is called on a JSON null value, an empty object is created before
    appending the value created from @a args.

    @param[in] args arguments to forward to a constructor of @ref basic_json
    @tparam Args compatible types to create a @ref basic_json object

    @return a pair consisting of an iterator to the inserted element, or the
            already-existing element if no insertion happened, and a bool
            denoting whether the insertion took place.

    @throw type_error.311 when called on a type other than JSON object or
    null; example: `"cannot use emplace() with number"`

    @complexity Logarithmic in the size of the container, O(log(`size()`)).

    @liveexample{The example shows how `emplace()` can be used to add elements
    to a JSON object. Note how the `null` value was silently converted to a
    JSON object. Further note how no value is added if there was already one
    value stored with the same key.,emplace}

    @since version 2.0.8
    */
    template<class... Args>
    std::pair<iterator, bool> emplace(Args&& ... args)
    {
        // emplace only works for null objects or arrays
        if (JSON_HEDLEY_UNLIKELY(!(is_null() || is_object())))
        {
            JSON_THROW(type_error::create(311, "cannot use emplace() with " + std::string(type_name()), *this));
        }

        // transform null object into an object
        if (is_null())
        {
            m_type = value_t::object;
            m_value = value_t::object;
            assert_invariant();
        }

        // add element to array (perfect forwarding)
        auto res = m_value.object->emplace(std::forward<Args>(args)...);
        set_parent(res.first->second);

        // create result iterator and set iterator to the result of emplace
        auto it = begin();
        it.m_it.object_iterator = res.first;

        // return pair of iterator and boolean
        return {it, res.second};
    }

    /// Helper for insertion of an iterator
    /// @note: This uses std::distance to support GCC 4.8,
    ///        see https://github.com/nlohmann/json/pull/1257
    template<typename... Args>
    iterator insert_iterator(const_iterator pos, Args&& ... args)
    {
        iterator result(this);
        JSON_ASSERT(m_value.array != nullptr);

        auto insert_pos = std::distance(m_value.array->begin(), pos.m_it.array_iterator);
        m_value.array->insert(pos.m_it.array_iterator, std::forward<Args>(args)...);
        result.m_it.array_iterator = m_value.array->begin() + insert_pos;

        // This could have been written as:
        // result.m_it.array_iterator = m_value.array->insert(pos.m_it.array_iterator, cnt, val);
        // but the return value of insert is missing in GCC 4.8, so it is written this way instead.

        set_parents();
        return result;
    }

    /*!
    @brief inserts element

    Inserts element @a val before iterator @a pos.

    @param[in] pos iterator before which the content will be inserted; may be
    the end() iterator
    @param[in] val element to insert
    @return iterator pointing to the inserted @a val.

    @throw type_error.309 if called on JSON values other than arrays;
    example: `"cannot use insert() with string"`
    @throw invalid_iterator.202 if @a pos is not an iterator of *this;
    example: `"iterator does not fit current value"`

    @complexity Constant plus linear in the distance between @a pos and end of
    the container.

    @liveexample{The example shows how `insert()` is used.,insert}

    @since version 1.0.0
    */
    iterator insert(const_iterator pos, const basic_json& val)
    {
        // insert only works for arrays
        if (JSON_HEDLEY_LIKELY(is_array()))
        {
            // check if iterator pos fits to this JSON value
            if (JSON_HEDLEY_UNLIKELY(pos.m_object != this))
            {
                JSON_THROW(invalid_iterator::create(202, "iterator does not fit current value", *this));
            }

            // insert to array and return iterator
            return insert_iterator(pos, val);
        }

        JSON_THROW(type_error::create(309, "cannot use insert() with " + std::string(type_name()), *this));
    }

    /*!
    @brief inserts element
    @copydoc insert(const_iterator, const basic_json&)
    */
    iterator insert(const_iterator pos, basic_json&& val)
    {
        return insert(pos, val);
    }

    /*!
    @brief inserts elements

    Inserts @a cnt copies of @a val before iterator @a pos.

    @param[in] pos iterator before which the content will be inserted; may be
    the end() iterator
    @param[in] cnt number of copies of @a val to insert
    @param[in] val element to insert
    @return iterator pointing to the first element inserted, or @a pos if
    `cnt==0`

    @throw type_error.309 if called on JSON values other than arrays; example:
    `"cannot use insert() with string"`
    @throw invalid_iterator.202 if @a pos is not an iterator of *this;
    example: `"iterator does not fit current value"`

    @complexity Linear in @a cnt plus linear in the distance between @a pos
    and end of the container.

    @liveexample{The example shows how `insert()` is used.,insert__count}

    @since version 1.0.0
    */
    iterator insert(const_iterator pos, size_type cnt, const basic_json& val)
    {
        // insert only works for arrays
        if (JSON_HEDLEY_LIKELY(is_array()))
        {
            // check if iterator pos fits to this JSON value
            if (JSON_HEDLEY_UNLIKELY(pos.m_object != this))
            {
                JSON_THROW(invalid_iterator::create(202, "iterator does not fit current value", *this));
            }

            // insert to array and return iterator
            return insert_iterator(pos, cnt, val);
        }

        JSON_THROW(type_error::create(309, "cannot use insert() with " + std::string(type_name()), *this));
    }

    /*!
    @brief inserts elements

    Inserts elements from range `[first, last)` before iterator @a pos.

    @param[in] pos iterator before which the content will be inserted; may be
    the end() iterator
    @param[in] first begin of the range of elements to insert
    @param[in] last end of the range of elements to insert

    @throw type_error.309 if called on JSON values other than arrays; example:
    `"cannot use insert() with string"`
    @throw invalid_iterator.202 if @a pos is not an iterator of *this;
    example: `"iterator does not fit current value"`
    @throw invalid_iterator.210 if @a first and @a last do not belong to the
    same JSON value; example: `"iterators do not fit"`
    @throw invalid_iterator.211 if @a first or @a last are iterators into
    container for which insert is called; example: `"passed iterators may not
    belong to container"`

    @return iterator pointing to the first element inserted, or @a pos if
    `first==last`

    @complexity Linear in `std::distance(first, last)` plus linear in the
    distance between @a pos and end of the container.

    @liveexample{The example shows how `insert()` is used.,insert__range}

    @since version 1.0.0
    */
    iterator insert(const_iterator pos, const_iterator first, const_iterator last)
    {
        // insert only works for arrays
        if (JSON_HEDLEY_UNLIKELY(!is_array()))
        {
            JSON_THROW(type_error::create(309, "cannot use insert() with " + std::string(type_name()), *this));
        }

        // check if iterator pos fits to this JSON value
        if (JSON_HEDLEY_UNLIKELY(pos.m_object != this))
        {
            JSON_THROW(invalid_iterator::create(202, "iterator does not fit current value", *this));
        }

        // check if range iterators belong to the same JSON object
        if (JSON_HEDLEY_UNLIKELY(first.m_object != last.m_object))
        {
            JSON_THROW(invalid_iterator::create(210, "iterators do not fit", *this));
        }

        if (JSON_HEDLEY_UNLIKELY(first.m_object == this))
        {
            JSON_THROW(invalid_iterator::create(211, "passed iterators may not belong to container", *this));
        }

        // insert to array and return iterator
        return insert_iterator(pos, first.m_it.array_iterator, last.m_it.array_iterator);
    }

    /*!
    @brief inserts elements

    Inserts elements from initializer list @a ilist before iterator @a pos.

    @param[in] pos iterator before which the content will be inserted; may be
    the end() iterator
    @param[in] ilist initializer list to insert the values from

    @throw type_error.309 if called on JSON values other than arrays; example:
    `"cannot use insert() with string"`
    @throw invalid_iterator.202 if @a pos is not an iterator of *this;
    example: `"iterator does not fit current value"`

    @return iterator pointing to the first element inserted, or @a pos if
    `ilist` is empty

    @complexity Linear in `ilist.size()` plus linear in the distance between
    @a pos and end of the container.

    @liveexample{The example shows how `insert()` is used.,insert__ilist}

    @since version 1.0.0
    */
    iterator insert(const_iterator pos, initializer_list_t ilist)
    {
        // insert only works for arrays
        if (JSON_HEDLEY_UNLIKELY(!is_array()))
        {
            JSON_THROW(type_error::create(309, "cannot use insert() with " + std::string(type_name()), *this));
        }

        // check if iterator pos fits to this JSON value
        if (JSON_HEDLEY_UNLIKELY(pos.m_object != this))
        {
            JSON_THROW(invalid_iterator::create(202, "iterator does not fit current value", *this));
        }

        // insert to array and return iterator
        return insert_iterator(pos, ilist.begin(), ilist.end());
    }

    /*!
    @brief inserts elements

    Inserts elements from range `[first, last)`.

    @param[in] first begin of the range of elements to insert
    @param[in] last end of the range of elements to insert

    @throw type_error.309 if called on JSON values other than objects; example:
    `"cannot use insert() with string"`
    @throw invalid_iterator.202 if iterator @a first or @a last does does not
    point to an object; example: `"iterators first and last must point to
    objects"`
    @throw invalid_iterator.210 if @a first and @a last do not belong to the
    same JSON value; example: `"iterators do not fit"`

    @complexity Logarithmic: `O(N*log(size() + N))`, where `N` is the number
    of elements to insert.

    @liveexample{The example shows how `insert()` is used.,insert__range_object}

    @since version 3.0.0
    */
    void insert(const_iterator first, const_iterator last)
    {
        // insert only works for objects
        if (JSON_HEDLEY_UNLIKELY(!is_object()))
        {
            JSON_THROW(type_error::create(309, "cannot use insert() with " + std::string(type_name()), *this));
        }

        // check if range iterators belong to the same JSON object
        if (JSON_HEDLEY_UNLIKELY(first.m_object != last.m_object))
        {
            JSON_THROW(invalid_iterator::create(210, "iterators do not fit", *this));
        }

        // passed iterators must belong to objects
        if (JSON_HEDLEY_UNLIKELY(!first.m_object->is_object()))
        {
            JSON_THROW(invalid_iterator::create(202, "iterators first and last must point to objects", *this));
        }

        m_value.object->insert(first.m_it.object_iterator, last.m_it.object_iterator);
    }

    /*!
    @brief updates a JSON object from another object, overwriting existing keys

    Inserts all values from JSON object @a j and overwrites existing keys.

    @param[in] j  JSON object to read values from

    @throw type_error.312 if called on JSON values other than objects; example:
    `"cannot use update() with string"`

    @complexity O(N*log(size() + N)), where N is the number of elements to
                insert.

    @liveexample{The example shows how `update()` is used.,update}

    @sa https://docs.python.org/3.6/library/stdtypes.html#dict.update

    @since version 3.0.0
    */
    void update(const_reference j)
    {
        // implicitly convert null value to an empty object
        if (is_null())
        {
            m_type = value_t::object;
            m_value.object = create<object_t>();
            assert_invariant();
        }

        if (JSON_HEDLEY_UNLIKELY(!is_object()))
        {
            JSON_THROW(type_error::create(312, "cannot use update() with " + std::string(type_name()), *this));
        }
        if (JSON_HEDLEY_UNLIKELY(!j.is_object()))
        {
            JSON_THROW(type_error::create(312, "cannot use update() with " + std::string(j.type_name()), *this));
        }

        for (auto it = j.cbegin(); it != j.cend(); ++it)
        {
            m_value.object->operator[](it.key()) = it.value();
#if JSON_DIAGNOSTICS
            m_value.object->operator[](it.key()).m_parent = this;
#endif
        }
    }

    /*!
    @brief updates a JSON object from another object, overwriting existing keys

    Inserts all values from from range `[first, last)` and overwrites existing
    keys.

    @param[in] first begin of the range of elements to insert
    @param[in] last end of the range of elements to insert

    @throw type_error.312 if called on JSON values other than objects; example:
    `"cannot use update() with string"`
    @throw invalid_iterator.202 if iterator @a first or @a last does does not
    point to an object; example: `"iterators first and last must point to
    objects"`
    @throw invalid_iterator.210 if @a first and @a last do not belong to the
    same JSON value; example: `"iterators do not fit"`

    @complexity O(N*log(size() + N)), where N is the number of elements to
                insert.

    @liveexample{The example shows how `update()` is used__range.,update}

    @sa https://docs.python.org/3.6/library/stdtypes.html#dict.update

    @since version 3.0.0
    */
    void update(const_iterator first, const_iterator last)
    {
        // implicitly convert null value to an empty object
        if (is_null())
        {
            m_type = value_t::object;
            m_value.object = create<object_t>();
            assert_invariant();
        }

        if (JSON_HEDLEY_UNLIKELY(!is_object()))
        {
            JSON_THROW(type_error::create(312, "cannot use update() with " + std::string(type_name()), *this));
        }

        // check if range iterators belong to the same JSON object
        if (JSON_HEDLEY_UNLIKELY(first.m_object != last.m_object))
        {
            JSON_THROW(invalid_iterator::create(210, "iterators do not fit", *this));
        }

        // passed iterators must belong to objects
        if (JSON_HEDLEY_UNLIKELY(!first.m_object->is_object()
                                 || !last.m_object->is_object()))
        {
            JSON_THROW(invalid_iterator::create(202, "iterators first and last must point to objects", *this));
        }

        for (auto it = first; it != last; ++it)
        {
            m_value.object->operator[](it.key()) = it.value();
#if JSON_DIAGNOSTICS
            m_value.object->operator[](it.key()).m_parent = this;
#endif
        }
    }

    /*!
    @brief exchanges the values

    Exchanges the contents of the JSON value with those of @a other. Does not
    invoke any move, copy, or swap operations on individual elements. All
    iterators and references remain valid. The past-the-end iterator is
    invalidated.

    @param[in,out] other JSON value to exchange the contents with

    @complexity Constant.

    @liveexample{The example below shows how JSON values can be swapped with
    `swap()`.,swap__reference}

    @since version 1.0.0
    */
    void swap(reference other) noexcept (
        std::is_nothrow_move_constructible<value_t>::value&&
        std::is_nothrow_move_assignable<value_t>::value&&
        std::is_nothrow_move_constructible<json_value>::value&&
        std::is_nothrow_move_assignable<json_value>::value
    )
    {
        std::swap(m_type, other.m_type);
        std::swap(m_value, other.m_value);

        set_parents();
        other.set_parents();
        assert_invariant();
    }

    /*!
    @brief exchanges the values

    Exchanges the contents of the JSON value from @a left with those of @a right. Does not
    invoke any move, copy, or swap operations on individual elements. All
    iterators and references remain valid. The past-the-end iterator is
    invalidated. implemented as a friend function callable via ADL.

    @param[in,out] left JSON value to exchange the contents with
    @param[in,out] right JSON value to exchange the contents with

    @complexity Constant.

    @liveexample{The example below shows how JSON values can be swapped with
    `swap()`.,swap__reference}

    @since version 1.0.0
    */
    friend void swap(reference left, reference right) noexcept (
        std::is_nothrow_move_constructible<value_t>::value&&
        std::is_nothrow_move_assignable<value_t>::value&&
        std::is_nothrow_move_constructible<json_value>::value&&
        std::is_nothrow_move_assignable<json_value>::value
    )
    {
        left.swap(right);
    }

    /*!
    @brief exchanges the values

    Exchanges the contents of a JSON array with those of @a other. Does not
    invoke any move, copy, or swap operations on individual elements. All
    iterators and references remain valid. The past-the-end iterator is
    invalidated.

    @param[in,out] other array to exchange the contents with

    @throw type_error.310 when JSON value is not an array; example: `"cannot
    use swap() with string"`

    @complexity Constant.

    @liveexample{The example below shows how arrays can be swapped with
    `swap()`.,swap__array_t}

    @since version 1.0.0
    */
    void swap(array_t& other) // NOLINT(bugprone-exception-escape)
    {
        // swap only works for arrays
        if (JSON_HEDLEY_LIKELY(is_array()))
        {
            std::swap(*(m_value.array), other);
        }
        else
        {
            JSON_THROW(type_error::create(310, "cannot use swap() with " + std::string(type_name()), *this));
        }
    }

    /*!
    @brief exchanges the values

    Exchanges the contents of a JSON object with those of @a other. Does not
    invoke any move, copy, or swap operations on individual elements. All
    iterators and references remain valid. The past-the-end iterator is
    invalidated.

    @param[in,out] other object to exchange the contents with

    @throw type_error.310 when JSON value is not an object; example:
    `"cannot use swap() with string"`

    @complexity Constant.

    @liveexample{The example below shows how objects can be swapped with
    `swap()`.,swap__object_t}

    @since version 1.0.0
    */
    void swap(object_t& other) // NOLINT(bugprone-exception-escape)
    {
        // swap only works for objects
        if (JSON_HEDLEY_LIKELY(is_object()))
        {
            std::swap(*(m_value.object), other);
        }
        else
        {
            JSON_THROW(type_error::create(310, "cannot use swap() with " + std::string(type_name()), *this));
        }
    }

    /*!
    @brief exchanges the values

    Exchanges the contents of a JSON string with those of @a other. Does not
    invoke any move, copy, or swap operations on individual elements. All
    iterators and references remain valid. The past-the-end iterator is
    invalidated.

    @param[in,out] other string to exchange the contents with

    @throw type_error.310 when JSON value is not a string; example: `"cannot
    use swap() with boolean"`

    @complexity Constant.

    @liveexample{The example below shows how strings can be swapped with
    `swap()`.,swap__string_t}

    @since version 1.0.0
    */
    void swap(string_t& other) // NOLINT(bugprone-exception-escape)
    {
        // swap only works for strings
        if (JSON_HEDLEY_LIKELY(is_string()))
        {
            std::swap(*(m_value.string), other);
        }
        else
        {
            JSON_THROW(type_error::create(310, "cannot use swap() with " + std::string(type_name()), *this));
        }
    }

    /*!
    @brief exchanges the values

    Exchanges the contents of a JSON string with those of @a other. Does not
    invoke any move, copy, or swap operations on individual elements. All
    iterators and references remain valid. The past-the-end iterator is
    invalidated.

    @param[in,out] other binary to exchange the contents with

    @throw type_error.310 when JSON value is not a string; example: `"cannot
    use swap() with boolean"`

    @complexity Constant.

    @liveexample{The example below shows how strings can be swapped with
    `swap()`.,swap__binary_t}

    @since version 3.8.0
    */
    void swap(binary_t& other) // NOLINT(bugprone-exception-escape)
    {
        // swap only works for strings
        if (JSON_HEDLEY_LIKELY(is_binary()))
        {
            std::swap(*(m_value.binary), other);
        }
        else
        {
            JSON_THROW(type_error::create(310, "cannot use swap() with " + std::string(type_name()), *this));
        }
    }

    /// @copydoc swap(binary_t&)
    void swap(typename binary_t::container_type& other) // NOLINT(bugprone-exception-escape)
    {
        // swap only works for strings
        if (JSON_HEDLEY_LIKELY(is_binary()))
        {
            std::swap(*(m_value.binary), other);
        }
        else
        {
            JSON_THROW(type_error::create(310, "cannot use swap() with " + std::string(type_name()), *this));
        }
    }

    /// @}

  public:
    //////////////////////////////////////////
    // lexicographical comparison operators //
    //////////////////////////////////////////

    /// @name lexicographical comparison operators
    /// @{

    /*!
    @brief comparison: equal

    Compares two JSON values for equality according to the following rules:
    - Two JSON values are equal if (1) they are from the same type and (2)
      their stored values are the same according to their respective
      `operator==`.
    - Integer and floating-point numbers are automatically converted before
      comparison. Note that two NaN values are always treated as unequal.
    - Two JSON null values are equal.

    @note Floating-point inside JSON values numbers are compared with
    `json::number_float_t::operator==` which is `double::operator==` by
    default. To compare floating-point while respecting an epsilon, an alternative
    [comparison function](https://github.com/mariokonrad/marnav/blob/master/include/marnav/math/floatingpoint.hpp#L34-#L39)
    could be used, for instance
    @code {.cpp}
    template<typename T, typename = typename std::enable_if<std::is_floating_point<T>::value, T>::type>
    inline bool is_same(T a, T b, T epsilon = std::numeric_limits<T>::epsilon()) noexcept
    {
        return std::abs(a - b) <= epsilon;
    }
    @endcode
    Or you can self-defined operator equal function like this:
    @code {.cpp}
    bool my_equal(const_reference lhs, const_reference rhs) {
    const auto lhs_type lhs.type();
    const auto rhs_type rhs.type();
    if (lhs_type == rhs_type) {
        switch(lhs_type)
            // self_defined case
            case value_t::number_float:
                return std::abs(lhs - rhs) <= std::numeric_limits<float>::epsilon();
            // other cases remain the same with the original
            ...
    }
    ...
    }
    @endcode

    @note NaN values never compare equal to themselves or to other NaN values.

    @param[in] lhs  first JSON value to consider
    @param[in] rhs  second JSON value to consider
    @return whether the values @a lhs and @a rhs are equal

    @exceptionsafety No-throw guarantee: this function never throws exceptions.

    @complexity Linear.

    @liveexample{The example demonstrates comparing several JSON
    types.,operator__equal}

    @since version 1.0.0
    */
    friend bool operator==(const_reference lhs, const_reference rhs) noexcept
    {
#ifdef __GNUC__
#pragma GCC diagnostic push
#pragma GCC diagnostic ignored "-Wfloat-equal"
#endif
        const auto lhs_type = lhs.type();
        const auto rhs_type = rhs.type();

        if (lhs_type == rhs_type)
        {
            switch (lhs_type)
            {
                case value_t::array:
                    return *lhs.m_value.array == *rhs.m_value.array;

                case value_t::object:
                    return *lhs.m_value.object == *rhs.m_value.object;

                case value_t::null:
                    return true;

                case value_t::string:
                    return *lhs.m_value.string == *rhs.m_value.string;

                case value_t::boolean:
                    return lhs.m_value.boolean == rhs.m_value.boolean;

                case value_t::number_integer:
                    return lhs.m_value.number_integer == rhs.m_value.number_integer;

                case value_t::number_unsigned:
                    return lhs.m_value.number_unsigned == rhs.m_value.number_unsigned;

                case value_t::number_float:
                    return lhs.m_value.number_float == rhs.m_value.number_float;

                case value_t::binary:
                    return *lhs.m_value.binary == *rhs.m_value.binary;

                case value_t::discarded:
                default:
                    return false;
            }
        }
        else if (lhs_type == value_t::number_integer && rhs_type == value_t::number_float)
        {
            return static_cast<number_float_t>(lhs.m_value.number_integer) == rhs.m_value.number_float;
        }
        else if (lhs_type == value_t::number_float && rhs_type == value_t::number_integer)
        {
            return lhs.m_value.number_float == static_cast<number_float_t>(rhs.m_value.number_integer);
        }
        else if (lhs_type == value_t::number_unsigned && rhs_type == value_t::number_float)
        {
            return static_cast<number_float_t>(lhs.m_value.number_unsigned) == rhs.m_value.number_float;
        }
        else if (lhs_type == value_t::number_float && rhs_type == value_t::number_unsigned)
        {
            return lhs.m_value.number_float == static_cast<number_float_t>(rhs.m_value.number_unsigned);
        }
        else if (lhs_type == value_t::number_unsigned && rhs_type == value_t::number_integer)
        {
            return static_cast<number_integer_t>(lhs.m_value.number_unsigned) == rhs.m_value.number_integer;
        }
        else if (lhs_type == value_t::number_integer && rhs_type == value_t::number_unsigned)
        {
            return lhs.m_value.number_integer == static_cast<number_integer_t>(rhs.m_value.number_unsigned);
        }

        return false;
#ifdef __GNUC__
#pragma GCC diagnostic pop
#endif
    }

    /*!
    @brief comparison: equal
    @copydoc operator==(const_reference, const_reference)
    */
    template<typename ScalarType, typename std::enable_if<
                 std::is_scalar<ScalarType>::value, int>::type = 0>
    friend bool operator==(const_reference lhs, ScalarType rhs) noexcept
    {
        return lhs == basic_json(rhs);
    }

    /*!
    @brief comparison: equal
    @copydoc operator==(const_reference, const_reference)
    */
    template<typename ScalarType, typename std::enable_if<
                 std::is_scalar<ScalarType>::value, int>::type = 0>
    friend bool operator==(ScalarType lhs, const_reference rhs) noexcept
    {
        return basic_json(lhs) == rhs;
    }

    /*!
    @brief comparison: not equal

    Compares two JSON values for inequality by calculating `not (lhs == rhs)`.

    @param[in] lhs  first JSON value to consider
    @param[in] rhs  second JSON value to consider
    @return whether the values @a lhs and @a rhs are not equal

    @complexity Linear.

    @exceptionsafety No-throw guarantee: this function never throws exceptions.

    @liveexample{The example demonstrates comparing several JSON
    types.,operator__notequal}

    @since version 1.0.0
    */
    friend bool operator!=(const_reference lhs, const_reference rhs) noexcept
    {
        return !(lhs == rhs);
    }

    /*!
    @brief comparison: not equal
    @copydoc operator!=(const_reference, const_reference)
    */
    template<typename ScalarType, typename std::enable_if<
                 std::is_scalar<ScalarType>::value, int>::type = 0>
    friend bool operator!=(const_reference lhs, ScalarType rhs) noexcept
    {
        return lhs != basic_json(rhs);
    }

    /*!
    @brief comparison: not equal
    @copydoc operator!=(const_reference, const_reference)
    */
    template<typename ScalarType, typename std::enable_if<
                 std::is_scalar<ScalarType>::value, int>::type = 0>
    friend bool operator!=(ScalarType lhs, const_reference rhs) noexcept
    {
        return basic_json(lhs) != rhs;
    }

    /*!
    @brief comparison: less than

    Compares whether one JSON value @a lhs is less than another JSON value @a
    rhs according to the following rules:
    - If @a lhs and @a rhs have the same type, the values are compared using
      the default `<` operator.
    - Integer and floating-point numbers are automatically converted before
      comparison
    - In case @a lhs and @a rhs have different types, the values are ignored
      and the order of the types is considered, see
      @ref operator<(const value_t, const value_t).

    @param[in] lhs  first JSON value to consider
    @param[in] rhs  second JSON value to consider
    @return whether @a lhs is less than @a rhs

    @complexity Linear.

    @exceptionsafety No-throw guarantee: this function never throws exceptions.

    @liveexample{The example demonstrates comparing several JSON
    types.,operator__less}

    @since version 1.0.0
    */
    friend bool operator<(const_reference lhs, const_reference rhs) noexcept
    {
        const auto lhs_type = lhs.type();
        const auto rhs_type = rhs.type();

        if (lhs_type == rhs_type)
        {
            switch (lhs_type)
            {
                case value_t::array:
                    // note parentheses are necessary, see
                    // https://github.com/nlohmann/json/issues/1530
                    return (*lhs.m_value.array) < (*rhs.m_value.array);

                case value_t::object:
                    return (*lhs.m_value.object) < (*rhs.m_value.object);

                case value_t::null:
                    return false;

                case value_t::string:
                    return (*lhs.m_value.string) < (*rhs.m_value.string);

                case value_t::boolean:
                    return (lhs.m_value.boolean) < (rhs.m_value.boolean);

                case value_t::number_integer:
                    return (lhs.m_value.number_integer) < (rhs.m_value.number_integer);

                case value_t::number_unsigned:
                    return (lhs.m_value.number_unsigned) < (rhs.m_value.number_unsigned);

                case value_t::number_float:
                    return (lhs.m_value.number_float) < (rhs.m_value.number_float);

                case value_t::binary:
                    return (*lhs.m_value.binary) < (*rhs.m_value.binary);

                case value_t::discarded:
                default:
                    return false;
            }
        }
        else if (lhs_type == value_t::number_integer && rhs_type == value_t::number_float)
        {
            return static_cast<number_float_t>(lhs.m_value.number_integer) < rhs.m_value.number_float;
        }
        else if (lhs_type == value_t::number_float && rhs_type == value_t::number_integer)
        {
            return lhs.m_value.number_float < static_cast<number_float_t>(rhs.m_value.number_integer);
        }
        else if (lhs_type == value_t::number_unsigned && rhs_type == value_t::number_float)
        {
            return static_cast<number_float_t>(lhs.m_value.number_unsigned) < rhs.m_value.number_float;
        }
        else if (lhs_type == value_t::number_float && rhs_type == value_t::number_unsigned)
        {
            return lhs.m_value.number_float < static_cast<number_float_t>(rhs.m_value.number_unsigned);
        }
        else if (lhs_type == value_t::number_integer && rhs_type == value_t::number_unsigned)
        {
            return lhs.m_value.number_integer < static_cast<number_integer_t>(rhs.m_value.number_unsigned);
        }
        else if (lhs_type == value_t::number_unsigned && rhs_type == value_t::number_integer)
        {
            return static_cast<number_integer_t>(lhs.m_value.number_unsigned) < rhs.m_value.number_integer;
        }

        // We only reach this line if we cannot compare values. In that case,
        // we compare types. Note we have to call the operator explicitly,
        // because MSVC has problems otherwise.
        return operator<(lhs_type, rhs_type);
    }

    /*!
    @brief comparison: less than
    @copydoc operator<(const_reference, const_reference)
    */
    template<typename ScalarType, typename std::enable_if<
                 std::is_scalar<ScalarType>::value, int>::type = 0>
    friend bool operator<(const_reference lhs, ScalarType rhs) noexcept
    {
        return lhs < basic_json(rhs);
    }

    /*!
    @brief comparison: less than
    @copydoc operator<(const_reference, const_reference)
    */
    template<typename ScalarType, typename std::enable_if<
                 std::is_scalar<ScalarType>::value, int>::type = 0>
    friend bool operator<(ScalarType lhs, const_reference rhs) noexcept
    {
        return basic_json(lhs) < rhs;
    }

    /*!
    @brief comparison: less than or equal

    Compares whether one JSON value @a lhs is less than or equal to another
    JSON value by calculating `not (rhs < lhs)`.

    @param[in] lhs  first JSON value to consider
    @param[in] rhs  second JSON value to consider
    @return whether @a lhs is less than or equal to @a rhs

    @complexity Linear.

    @exceptionsafety No-throw guarantee: this function never throws exceptions.

    @liveexample{The example demonstrates comparing several JSON
    types.,operator__greater}

    @since version 1.0.0
    */
    friend bool operator<=(const_reference lhs, const_reference rhs) noexcept
    {
        return !(rhs < lhs);
    }

    /*!
    @brief comparison: less than or equal
    @copydoc operator<=(const_reference, const_reference)
    */
    template<typename ScalarType, typename std::enable_if<
                 std::is_scalar<ScalarType>::value, int>::type = 0>
    friend bool operator<=(const_reference lhs, ScalarType rhs) noexcept
    {
        return lhs <= basic_json(rhs);
    }

    /*!
    @brief comparison: less than or equal
    @copydoc operator<=(const_reference, const_reference)
    */
    template<typename ScalarType, typename std::enable_if<
                 std::is_scalar<ScalarType>::value, int>::type = 0>
    friend bool operator<=(ScalarType lhs, const_reference rhs) noexcept
    {
        return basic_json(lhs) <= rhs;
    }

    /*!
    @brief comparison: greater than

    Compares whether one JSON value @a lhs is greater than another
    JSON value by calculating `not (lhs <= rhs)`.

    @param[in] lhs  first JSON value to consider
    @param[in] rhs  second JSON value to consider
    @return whether @a lhs is greater than to @a rhs

    @complexity Linear.

    @exceptionsafety No-throw guarantee: this function never throws exceptions.

    @liveexample{The example demonstrates comparing several JSON
    types.,operator__lessequal}

    @since version 1.0.0
    */
    friend bool operator>(const_reference lhs, const_reference rhs) noexcept
    {
        return !(lhs <= rhs);
    }

    /*!
    @brief comparison: greater than
    @copydoc operator>(const_reference, const_reference)
    */
    template<typename ScalarType, typename std::enable_if<
                 std::is_scalar<ScalarType>::value, int>::type = 0>
    friend bool operator>(const_reference lhs, ScalarType rhs) noexcept
    {
        return lhs > basic_json(rhs);
    }

    /*!
    @brief comparison: greater than
    @copydoc operator>(const_reference, const_reference)
    */
    template<typename ScalarType, typename std::enable_if<
                 std::is_scalar<ScalarType>::value, int>::type = 0>
    friend bool operator>(ScalarType lhs, const_reference rhs) noexcept
    {
        return basic_json(lhs) > rhs;
    }

    /*!
    @brief comparison: greater than or equal

    Compares whether one JSON value @a lhs is greater than or equal to another
    JSON value by calculating `not (lhs < rhs)`.

    @param[in] lhs  first JSON value to consider
    @param[in] rhs  second JSON value to consider
    @return whether @a lhs is greater than or equal to @a rhs

    @complexity Linear.

    @exceptionsafety No-throw guarantee: this function never throws exceptions.

    @liveexample{The example demonstrates comparing several JSON
    types.,operator__greaterequal}

    @since version 1.0.0
    */
    friend bool operator>=(const_reference lhs, const_reference rhs) noexcept
    {
        return !(lhs < rhs);
    }

    /*!
    @brief comparison: greater than or equal
    @copydoc operator>=(const_reference, const_reference)
    */
    template<typename ScalarType, typename std::enable_if<
                 std::is_scalar<ScalarType>::value, int>::type = 0>
    friend bool operator>=(const_reference lhs, ScalarType rhs) noexcept
    {
        return lhs >= basic_json(rhs);
    }

    /*!
    @brief comparison: greater than or equal
    @copydoc operator>=(const_reference, const_reference)
    */
    template<typename ScalarType, typename std::enable_if<
                 std::is_scalar<ScalarType>::value, int>::type = 0>
    friend bool operator>=(ScalarType lhs, const_reference rhs) noexcept
    {
        return basic_json(lhs) >= rhs;
    }

    /// @}

    ///////////////////
    // serialization //
    ///////////////////

    /// @name serialization
    /// @{
#ifndef JSON_NO_IO
    /*!
    @brief serialize to stream

    Serialize the given JSON value @a j to the output stream @a o. The JSON
    value will be serialized using the @ref dump member function.

    - The indentation of the output can be controlled with the member variable
      `width` of the output stream @a o. For instance, using the manipulator
      `std::setw(4)` on @a o sets the indentation level to `4` and the
      serialization result is the same as calling `dump(4)`.

    - The indentation character can be controlled with the member variable
      `fill` of the output stream @a o. For instance, the manipulator
      `std::setfill('\\t')` sets indentation to use a tab character rather than
      the default space character.

    @param[in,out] o  stream to serialize to
    @param[in] j  JSON value to serialize

    @return the stream @a o

    @throw type_error.316 if a string stored inside the JSON value is not
                          UTF-8 encoded

    @complexity Linear.

    @liveexample{The example below shows the serialization with different
    parameters to `width` to adjust the indentation level.,operator_serialize}

    @since version 1.0.0; indentation character added in version 3.0.0
    */
    friend std::ostream& operator<<(std::ostream& o, const basic_json& j)
    {
        // read width member and use it as indentation parameter if nonzero
        const bool pretty_print = o.width() > 0;
        const auto indentation = pretty_print ? o.width() : 0;

        // reset width to 0 for subsequent calls to this stream
        o.width(0);

        // do the actual serialization
        serializer s(detail::output_adapter<char>(o), o.fill());
        s.dump(j, pretty_print, false, static_cast<unsigned int>(indentation));
        return o;
    }

    /*!
    @brief serialize to stream
    @deprecated This stream operator is deprecated and will be removed in
                future 4.0.0 of the library. Please use
                @ref operator<<(std::ostream&, const basic_json&)
                instead; that is, replace calls like `j >> o;` with `o << j;`.
    @since version 1.0.0; deprecated since version 3.0.0
    */
    JSON_HEDLEY_DEPRECATED_FOR(3.0.0, operator<<(std::ostream&, const basic_json&))
    friend std::ostream& operator>>(const basic_json& j, std::ostream& o)
    {
        return o << j;
    }
#endif  // JSON_NO_IO
    /// @}


    /////////////////////
    // deserialization //
    /////////////////////

    /// @name deserialization
    /// @{

    /*!
    @brief deserialize from a compatible input

    @tparam InputType A compatible input, for instance
    - an std::istream object
    - a FILE pointer
    - a C-style array of characters
    - a pointer to a null-terminated string of single byte characters
    - an object obj for which begin(obj) and end(obj) produces a valid pair of
      iterators.

    @param[in] i  input to read from
    @param[in] cb  a parser callback function of type @ref parser_callback_t
    which is used to control the deserialization by filtering unwanted values
    (optional)
    @param[in] allow_exceptions  whether to throw exceptions in case of a
    parse error (optional, true by default)
    @param[in] ignore_comments  whether comments should be ignored and treated
    like whitespace (true) or yield a parse error (true); (optional, false by
    default)

    @return deserialized JSON value; in case of a parse error and
            @a allow_exceptions set to `false`, the return value will be
            value_t::discarded.

    @throw parse_error.101 if a parse error occurs; example: `""unexpected end
    of input; expected string literal""`
    @throw parse_error.102 if to_unicode fails or surrogate error
    @throw parse_error.103 if to_unicode fails

    @complexity Linear in the length of the input. The parser is a predictive
    LL(1) parser. The complexity can be higher if the parser callback function
    @a cb or reading from the input @a i has a super-linear complexity.

    @note A UTF-8 byte order mark is silently ignored.

    @liveexample{The example below demonstrates the `parse()` function reading
    from an array.,parse__array__parser_callback_t}

    @liveexample{The example below demonstrates the `parse()` function with
    and without callback function.,parse__string__parser_callback_t}

    @liveexample{The example below demonstrates the `parse()` function with
    and without callback function.,parse__istream__parser_callback_t}

    @liveexample{The example below demonstrates the `parse()` function reading
    from a contiguous container.,parse__contiguouscontainer__parser_callback_t}

    @since version 2.0.3 (contiguous containers); version 3.9.0 allowed to
    ignore comments.
    */
    template<typename InputType>
    JSON_HEDLEY_WARN_UNUSED_RESULT
    static basic_json parse(InputType&& i,
                            const parser_callback_t cb = nullptr,
                            const bool allow_exceptions = true,
                            const bool ignore_comments = false)
    {
        basic_json result;
        parser(detail::input_adapter(std::forward<InputType>(i)), cb, allow_exceptions, ignore_comments).parse(true, result);
        return result;
    }

    /*!
    @brief deserialize from a pair of character iterators

    The value_type of the iterator must be a integral type with size of 1, 2 or
    4 bytes, which will be interpreted respectively as UTF-8, UTF-16 and UTF-32.

    @param[in] first iterator to start of character range
    @param[in] last  iterator to end of character range
    @param[in] cb  a parser callback function of type @ref parser_callback_t
    which is used to control the deserialization by filtering unwanted values
    (optional)
    @param[in] allow_exceptions  whether to throw exceptions in case of a
    parse error (optional, true by default)
    @param[in] ignore_comments  whether comments should be ignored and treated
    like whitespace (true) or yield a parse error (true); (optional, false by
    default)

    @return deserialized JSON value; in case of a parse error and
            @a allow_exceptions set to `false`, the return value will be
            value_t::discarded.

    @throw parse_error.101 if a parse error occurs; example: `""unexpected end
    of input; expected string literal""`
    @throw parse_error.102 if to_unicode fails or surrogate error
    @throw parse_error.103 if to_unicode fails
    */
    template<typename IteratorType>
    JSON_HEDLEY_WARN_UNUSED_RESULT
    static basic_json parse(IteratorType first,
                            IteratorType last,
                            const parser_callback_t cb = nullptr,
                            const bool allow_exceptions = true,
                            const bool ignore_comments = false)
    {
        basic_json result;
        parser(detail::input_adapter(std::move(first), std::move(last)), cb, allow_exceptions, ignore_comments).parse(true, result);
        return result;
    }

    JSON_HEDLEY_WARN_UNUSED_RESULT
    JSON_HEDLEY_DEPRECATED_FOR(3.8.0, parse(ptr, ptr + len))
    static basic_json parse(detail::span_input_adapter&& i,
                            const parser_callback_t cb = nullptr,
                            const bool allow_exceptions = true,
                            const bool ignore_comments = false)
    {
        basic_json result;
        parser(i.get(), cb, allow_exceptions, ignore_comments).parse(true, result);
        return result;
    }

    /*!
    @brief check if the input is valid JSON

    Unlike the @ref parse(InputType&&, const parser_callback_t,const bool)
    function, this function neither throws an exception in case of invalid JSON
    input (i.e., a parse error) nor creates diagnostic information.

    @tparam InputType A compatible input, for instance
    - an std::istream object
    - a FILE pointer
    - a C-style array of characters
    - a pointer to a null-terminated string of single byte characters
    - an object obj for which begin(obj) and end(obj) produces a valid pair of
      iterators.

    @param[in] i input to read from
    @param[in] ignore_comments  whether comments should be ignored and treated
    like whitespace (true) or yield a parse error (true); (optional, false by
    default)

    @return Whether the input read from @a i is valid JSON.

    @complexity Linear in the length of the input. The parser is a predictive
    LL(1) parser.

    @note A UTF-8 byte order mark is silently ignored.

    @liveexample{The example below demonstrates the `accept()` function reading
    from a string.,accept__string}
    */
    template<typename InputType>
    static bool accept(InputType&& i,
                       const bool ignore_comments = false)
    {
        return parser(detail::input_adapter(std::forward<InputType>(i)), nullptr, false, ignore_comments).accept(true);
    }

    template<typename IteratorType>
    static bool accept(IteratorType first, IteratorType last,
                       const bool ignore_comments = false)
    {
        return parser(detail::input_adapter(std::move(first), std::move(last)), nullptr, false, ignore_comments).accept(true);
    }

    JSON_HEDLEY_WARN_UNUSED_RESULT
    JSON_HEDLEY_DEPRECATED_FOR(3.8.0, accept(ptr, ptr + len))
    static bool accept(detail::span_input_adapter&& i,
                       const bool ignore_comments = false)
    {
        return parser(i.get(), nullptr, false, ignore_comments).accept(true);
    }

    /*!
    @brief generate SAX events

    The SAX event lister must follow the interface of @ref json_sax.

    This function reads from a compatible input. Examples are:
    - an std::istream object
    - a FILE pointer
    - a C-style array of characters
    - a pointer to a null-terminated string of single byte characters
    - an object obj for which begin(obj) and end(obj) produces a valid pair of
      iterators.

    @param[in] i  input to read from
    @param[in,out] sax  SAX event listener
    @param[in] format  the format to parse (JSON, CBOR, MessagePack, or UBJSON)
    @param[in] strict  whether the input has to be consumed completely
    @param[in] ignore_comments  whether comments should be ignored and treated
    like whitespace (true) or yield a parse error (true); (optional, false by
    default); only applies to the JSON file format.

    @return return value of the last processed SAX event

    @throw parse_error.101 if a parse error occurs; example: `""unexpected end
    of input; expected string literal""`
    @throw parse_error.102 if to_unicode fails or surrogate error
    @throw parse_error.103 if to_unicode fails

    @complexity Linear in the length of the input. The parser is a predictive
    LL(1) parser. The complexity can be higher if the SAX consumer @a sax has
    a super-linear complexity.

    @note A UTF-8 byte order mark is silently ignored.

    @liveexample{The example below demonstrates the `sax_parse()` function
    reading from string and processing the events with a user-defined SAX
    event consumer.,sax_parse}

    @since version 3.2.0
    */
    template <typename InputType, typename SAX>
    JSON_HEDLEY_NON_NULL(2)
    static bool sax_parse(InputType&& i, SAX* sax,
                          input_format_t format = input_format_t::json,
                          const bool strict = true,
                          const bool ignore_comments = false)
    {
        auto ia = detail::input_adapter(std::forward<InputType>(i));
        return format == input_format_t::json
               ? parser(std::move(ia), nullptr, true, ignore_comments).sax_parse(sax, strict)
               : detail::binary_reader<basic_json, decltype(ia), SAX>(std::move(ia)).sax_parse(format, sax, strict);
    }

    template<class IteratorType, class SAX>
    JSON_HEDLEY_NON_NULL(3)
    static bool sax_parse(IteratorType first, IteratorType last, SAX* sax,
                          input_format_t format = input_format_t::json,
                          const bool strict = true,
                          const bool ignore_comments = false)
    {
        auto ia = detail::input_adapter(std::move(first), std::move(last));
        return format == input_format_t::json
               ? parser(std::move(ia), nullptr, true, ignore_comments).sax_parse(sax, strict)
               : detail::binary_reader<basic_json, decltype(ia), SAX>(std::move(ia)).sax_parse(format, sax, strict);
    }

    template <typename SAX>
    JSON_HEDLEY_DEPRECATED_FOR(3.8.0, sax_parse(ptr, ptr + len, ...))
    JSON_HEDLEY_NON_NULL(2)
    static bool sax_parse(detail::span_input_adapter&& i, SAX* sax,
                          input_format_t format = input_format_t::json,
                          const bool strict = true,
                          const bool ignore_comments = false)
    {
        auto ia = i.get();
        return format == input_format_t::json
               // NOLINTNEXTLINE(hicpp-move-const-arg,performance-move-const-arg)
               ? parser(std::move(ia), nullptr, true, ignore_comments).sax_parse(sax, strict)
               // NOLINTNEXTLINE(hicpp-move-const-arg,performance-move-const-arg)
               : detail::binary_reader<basic_json, decltype(ia), SAX>(std::move(ia)).sax_parse(format, sax, strict);
    }
#ifndef JSON_NO_IO
    /*!
    @brief deserialize from stream
    @deprecated This stream operator is deprecated and will be removed in
                version 4.0.0 of the library. Please use
                @ref operator>>(std::istream&, basic_json&)
                instead; that is, replace calls like `j << i;` with `i >> j;`.
    @since version 1.0.0; deprecated since version 3.0.0
    */
    JSON_HEDLEY_DEPRECATED_FOR(3.0.0, operator>>(std::istream&, basic_json&))
    friend std::istream& operator<<(basic_json& j, std::istream& i)
    {
        return operator>>(i, j);
    }

    /*!
    @brief deserialize from stream

    Deserializes an input stream to a JSON value.

    @param[in,out] i  input stream to read a serialized JSON value from
    @param[in,out] j  JSON value to write the deserialized input to

    @throw parse_error.101 in case of an unexpected token
    @throw parse_error.102 if to_unicode fails or surrogate error
    @throw parse_error.103 if to_unicode fails

    @complexity Linear in the length of the input. The parser is a predictive
    LL(1) parser.

    @note A UTF-8 byte order mark is silently ignored.

    @liveexample{The example below shows how a JSON value is constructed by
    reading a serialization from a stream.,operator_deserialize}

    @sa parse(std::istream&, const parser_callback_t) for a variant with a
    parser callback function to filter values while parsing

    @since version 1.0.0
    */
    friend std::istream& operator>>(std::istream& i, basic_json& j)
    {
        parser(detail::input_adapter(i)).parse(false, j);
        return i;
    }
#endif  // JSON_NO_IO
    /// @}

    ///////////////////////////
    // convenience functions //
    ///////////////////////////

    /*!
    @brief return the type as string

    Returns the type name as string to be used in error messages - usually to
    indicate that a function was called on a wrong JSON type.

    @return a string representation of a the @a m_type member:
            Value type  | return value
            ----------- | -------------
            null        | `"null"`
            boolean     | `"boolean"`
            string      | `"string"`
            number      | `"number"` (for all number types)
            object      | `"object"`
            array       | `"array"`
            binary      | `"binary"`
            discarded   | `"discarded"`

    @exceptionsafety No-throw guarantee: this function never throws exceptions.

    @complexity Constant.

    @liveexample{The following code exemplifies `type_name()` for all JSON
    types.,type_name}

    @sa see @ref type() -- return the type of the JSON value
    @sa see @ref operator value_t() -- return the type of the JSON value (implicit)

    @since version 1.0.0, public since 2.1.0, `const char*` and `noexcept`
    since 3.0.0
    */
    JSON_HEDLEY_RETURNS_NON_NULL
    const char* type_name() const noexcept
    {
        {
            switch (m_type)
            {
                case value_t::null:
                    return "null";
                case value_t::object:
                    return "object";
                case value_t::array:
                    return "array";
                case value_t::string:
                    return "string";
                case value_t::boolean:
                    return "boolean";
                case value_t::binary:
                    return "binary";
                case value_t::discarded:
                    return "discarded";
                case value_t::number_integer:
                case value_t::number_unsigned:
                case value_t::number_float:
                default:
                    return "number";
            }
        }
    }


  JSON_PRIVATE_UNLESS_TESTED:
    //////////////////////
    // member variables //
    //////////////////////

    /// the type of the current element
    value_t m_type = value_t::null;

    /// the value of the current element
    json_value m_value = {};

#if JSON_DIAGNOSTICS
    /// a pointer to a parent value (for debugging purposes)
    basic_json* m_parent = nullptr;
#endif

    //////////////////////////////////////////
    // binary serialization/deserialization //
    //////////////////////////////////////////

    /// @name binary serialization/deserialization support
    /// @{

  public:
    /*!
    @brief create a CBOR serialization of a given JSON value

    Serializes a given JSON value @a j to a byte vector using the CBOR (Concise
    Binary Object Representation) serialization format. CBOR is a binary
    serialization format which aims to be more compact than JSON itself, yet
    more efficient to parse.

    The library uses the following mapping from JSON values types to
    CBOR types according to the CBOR specification (RFC 7049):

    JSON value type | value/range                                | CBOR type                          | first byte
    --------------- | ------------------------------------------ | ---------------------------------- | ---------------
    null            | `null`                                     | Null                               | 0xF6
    boolean         | `true`                                     | True                               | 0xF5
    boolean         | `false`                                    | False                              | 0xF4
    number_integer  | -9223372036854775808..-2147483649          | Negative integer (8 bytes follow)  | 0x3B
    number_integer  | -2147483648..-32769                        | Negative integer (4 bytes follow)  | 0x3A
    number_integer  | -32768..-129                               | Negative integer (2 bytes follow)  | 0x39
    number_integer  | -128..-25                                  | Negative integer (1 byte follow)   | 0x38
    number_integer  | -24..-1                                    | Negative integer                   | 0x20..0x37
    number_integer  | 0..23                                      | Integer                            | 0x00..0x17
    number_integer  | 24..255                                    | Unsigned integer (1 byte follow)   | 0x18
    number_integer  | 256..65535                                 | Unsigned integer (2 bytes follow)  | 0x19
    number_integer  | 65536..4294967295                          | Unsigned integer (4 bytes follow)  | 0x1A
    number_integer  | 4294967296..18446744073709551615           | Unsigned integer (8 bytes follow)  | 0x1B
    number_unsigned | 0..23                                      | Integer                            | 0x00..0x17
    number_unsigned | 24..255                                    | Unsigned integer (1 byte follow)   | 0x18
    number_unsigned | 256..65535                                 | Unsigned integer (2 bytes follow)  | 0x19
    number_unsigned | 65536..4294967295                          | Unsigned integer (4 bytes follow)  | 0x1A
    number_unsigned | 4294967296..18446744073709551615           | Unsigned integer (8 bytes follow)  | 0x1B
    number_float    | *any value representable by a float*       | Single-Precision Float             | 0xFA
    number_float    | *any value NOT representable by a float*   | Double-Precision Float             | 0xFB
    string          | *length*: 0..23                            | UTF-8 string                       | 0x60..0x77
    string          | *length*: 23..255                          | UTF-8 string (1 byte follow)       | 0x78
    string          | *length*: 256..65535                       | UTF-8 string (2 bytes follow)      | 0x79
    string          | *length*: 65536..4294967295                | UTF-8 string (4 bytes follow)      | 0x7A
    string          | *length*: 4294967296..18446744073709551615 | UTF-8 string (8 bytes follow)      | 0x7B
    array           | *size*: 0..23                              | array                              | 0x80..0x97
    array           | *size*: 23..255                            | array (1 byte follow)              | 0x98
    array           | *size*: 256..65535                         | array (2 bytes follow)             | 0x99
    array           | *size*: 65536..4294967295                  | array (4 bytes follow)             | 0x9A
    array           | *size*: 4294967296..18446744073709551615   | array (8 bytes follow)             | 0x9B
    object          | *size*: 0..23                              | map                                | 0xA0..0xB7
    object          | *size*: 23..255                            | map (1 byte follow)                | 0xB8
    object          | *size*: 256..65535                         | map (2 bytes follow)               | 0xB9
    object          | *size*: 65536..4294967295                  | map (4 bytes follow)               | 0xBA
    object          | *size*: 4294967296..18446744073709551615   | map (8 bytes follow)               | 0xBB
    binary          | *size*: 0..23                              | byte string                        | 0x40..0x57
    binary          | *size*: 23..255                            | byte string (1 byte follow)        | 0x58
    binary          | *size*: 256..65535                         | byte string (2 bytes follow)       | 0x59
    binary          | *size*: 65536..4294967295                  | byte string (4 bytes follow)       | 0x5A
    binary          | *size*: 4294967296..18446744073709551615   | byte string (8 bytes follow)       | 0x5B

    Binary values with subtype are mapped to tagged values (0xD8..0xDB)
    depending on the subtype, followed by a byte string, see "binary" cells
    in the table above.

    @note The mapping is **complete** in the sense that any JSON value type
          can be converted to a CBOR value.

    @note If NaN or Infinity are stored inside a JSON number, they are
          serialized properly. This behavior differs from the @ref dump()
          function which serializes NaN or Infinity to `null`.

    @note The following CBOR types are not used in the conversion:
          - UTF-8 strings terminated by "break" (0x7F)
          - arrays terminated by "break" (0x9F)
          - maps terminated by "break" (0xBF)
          - byte strings terminated by "break" (0x5F)
          - date/time (0xC0..0xC1)
          - bignum (0xC2..0xC3)
          - decimal fraction (0xC4)
          - bigfloat (0xC5)
          - expected conversions (0xD5..0xD7)
          - simple values (0xE0..0xF3, 0xF8)
          - undefined (0xF7)
          - half-precision floats (0xF9)
          - break (0xFF)

    @param[in] j  JSON value to serialize
    @return CBOR serialization as byte vector

    @complexity Linear in the size of the JSON value @a j.

    @liveexample{The example shows the serialization of a JSON value to a byte
    vector in CBOR format.,to_cbor}

    @sa http://cbor.io
    @sa see @ref from_cbor(InputType&&, const bool, const bool, const cbor_tag_handler_t) for the
        analogous deserialization
    @sa see @ref to_msgpack(const basic_json&) for the related MessagePack format
    @sa see @ref to_ubjson(const basic_json&, const bool, const bool) for the
             related UBJSON format

    @since version 2.0.9; compact representation of floating-point numbers
           since version 3.8.0
    */
    static std::vector<std::uint8_t> to_cbor(const basic_json& j)
    {
        std::vector<std::uint8_t> result;
        to_cbor(j, result);
        return result;
    }

    static void to_cbor(const basic_json& j, detail::output_adapter<std::uint8_t> o)
    {
        binary_writer<std::uint8_t>(o).write_cbor(j);
    }

    static void to_cbor(const basic_json& j, detail::output_adapter<char> o)
    {
        binary_writer<char>(o).write_cbor(j);
    }

    /*!
    @brief create a MessagePack serialization of a given JSON value

    Serializes a given JSON value @a j to a byte vector using the MessagePack
    serialization format. MessagePack is a binary serialization format which
    aims to be more compact than JSON itself, yet more efficient to parse.

    The library uses the following mapping from JSON values types to
    MessagePack types according to the MessagePack specification:

    JSON value type | value/range                       | MessagePack type | first byte
    --------------- | --------------------------------- | ---------------- | ----------
    null            | `null`                            | nil              | 0xC0
    boolean         | `true`                            | true             | 0xC3
    boolean         | `false`                           | false            | 0xC2
    number_integer  | -9223372036854775808..-2147483649 | int64            | 0xD3
    number_integer  | -2147483648..-32769               | int32            | 0xD2
    number_integer  | -32768..-129                      | int16            | 0xD1
    number_integer  | -128..-33                         | int8             | 0xD0
    number_integer  | -32..-1                           | negative fixint  | 0xE0..0xFF
    number_integer  | 0..127                            | positive fixint  | 0x00..0x7F
    number_integer  | 128..255                          | uint 8           | 0xCC
    number_integer  | 256..65535                        | uint 16          | 0xCD
    number_integer  | 65536..4294967295                 | uint 32          | 0xCE
    number_integer  | 4294967296..18446744073709551615  | uint 64          | 0xCF
    number_unsigned | 0..127                            | positive fixint  | 0x00..0x7F
    number_unsigned | 128..255                          | uint 8           | 0xCC
    number_unsigned | 256..65535                        | uint 16          | 0xCD
    number_unsigned | 65536..4294967295                 | uint 32          | 0xCE
    number_unsigned | 4294967296..18446744073709551615  | uint 64          | 0xCF
    number_float    | *any value representable by a float*     | float 32 | 0xCA
    number_float    | *any value NOT representable by a float* | float 64 | 0xCB
    string          | *length*: 0..31                   | fixstr           | 0xA0..0xBF
    string          | *length*: 32..255                 | str 8            | 0xD9
    string          | *length*: 256..65535              | str 16           | 0xDA
    string          | *length*: 65536..4294967295       | str 32           | 0xDB
    array           | *size*: 0..15                     | fixarray         | 0x90..0x9F
    array           | *size*: 16..65535                 | array 16         | 0xDC
    array           | *size*: 65536..4294967295         | array 32         | 0xDD
    object          | *size*: 0..15                     | fix map          | 0x80..0x8F
    object          | *size*: 16..65535                 | map 16           | 0xDE
    object          | *size*: 65536..4294967295         | map 32           | 0xDF
    binary          | *size*: 0..255                    | bin 8            | 0xC4
    binary          | *size*: 256..65535                | bin 16           | 0xC5
    binary          | *size*: 65536..4294967295         | bin 32           | 0xC6

    @note The mapping is **complete** in the sense that any JSON value type
          can be converted to a MessagePack value.

    @note The following values can **not** be converted to a MessagePack value:
          - strings with more than 4294967295 bytes
          - byte strings with more than 4294967295 bytes
          - arrays with more than 4294967295 elements
          - objects with more than 4294967295 elements

    @note Any MessagePack output created @ref to_msgpack can be successfully
          parsed by @ref from_msgpack.

    @note If NaN or Infinity are stored inside a JSON number, they are
          serialized properly. This behavior differs from the @ref dump()
          function which serializes NaN or Infinity to `null`.

    @param[in] j  JSON value to serialize
    @return MessagePack serialization as byte vector

    @complexity Linear in the size of the JSON value @a j.

    @liveexample{The example shows the serialization of a JSON value to a byte
    vector in MessagePack format.,to_msgpack}

    @sa http://msgpack.org
    @sa see @ref from_msgpack for the analogous deserialization
    @sa see @ref to_cbor(const basic_json& for the related CBOR format
    @sa see @ref to_ubjson(const basic_json&, const bool, const bool) for the
             related UBJSON format

    @since version 2.0.9
    */
    static std::vector<std::uint8_t> to_msgpack(const basic_json& j)
    {
        std::vector<std::uint8_t> result;
        to_msgpack(j, result);
        return result;
    }

    static void to_msgpack(const basic_json& j, detail::output_adapter<std::uint8_t> o)
    {
        binary_writer<std::uint8_t>(o).write_msgpack(j);
    }

    static void to_msgpack(const basic_json& j, detail::output_adapter<char> o)
    {
        binary_writer<char>(o).write_msgpack(j);
    }

    /*!
    @brief create a UBJSON serialization of a given JSON value

    Serializes a given JSON value @a j to a byte vector using the UBJSON
    (Universal Binary JSON) serialization format. UBJSON aims to be more compact
    than JSON itself, yet more efficient to parse.

    The library uses the following mapping from JSON values types to
    UBJSON types according to the UBJSON specification:

    JSON value type | value/range                       | UBJSON type | marker
    --------------- | --------------------------------- | ----------- | ------
    null            | `null`                            | null        | `Z`
    boolean         | `true`                            | true        | `T`
    boolean         | `false`                           | false       | `F`
    number_integer  | -9223372036854775808..-2147483649 | int64       | `L`
    number_integer  | -2147483648..-32769               | int32       | `l`
    number_integer  | -32768..-129                      | int16       | `I`
    number_integer  | -128..127                         | int8        | `i`
    number_integer  | 128..255                          | uint8       | `U`
    number_integer  | 256..32767                        | int16       | `I`
    number_integer  | 32768..2147483647                 | int32       | `l`
    number_integer  | 2147483648..9223372036854775807   | int64       | `L`
    number_unsigned | 0..127                            | int8        | `i`
    number_unsigned | 128..255                          | uint8       | `U`
    number_unsigned | 256..32767                        | int16       | `I`
    number_unsigned | 32768..2147483647                 | int32       | `l`
    number_unsigned | 2147483648..9223372036854775807   | int64       | `L`
    number_unsigned | 2147483649..18446744073709551615  | high-precision | `H`
    number_float    | *any value*                       | float64     | `D`
    string          | *with shortest length indicator*  | string      | `S`
    array           | *see notes on optimized format*   | array       | `[`
    object          | *see notes on optimized format*   | map         | `{`

    @note The mapping is **complete** in the sense that any JSON value type
          can be converted to a UBJSON value.

    @note The following values can **not** be converted to a UBJSON value:
          - strings with more than 9223372036854775807 bytes (theoretical)

    @note The following markers are not used in the conversion:
          - `Z`: no-op values are not created.
          - `C`: single-byte strings are serialized with `S` markers.

    @note Any UBJSON output created @ref to_ubjson can be successfully parsed
          by @ref from_ubjson.

    @note If NaN or Infinity are stored inside a JSON number, they are
          serialized properly. This behavior differs from the @ref dump()
          function which serializes NaN or Infinity to `null`.

    @note The optimized formats for containers are supported: Parameter
          @a use_size adds size information to the beginning of a container and
          removes the closing marker. Parameter @a use_type further checks
          whether all elements of a container have the same type and adds the
          type marker to the beginning of the container. The @a use_type
          parameter must only be used together with @a use_size = true. Note
          that @a use_size = true alone may result in larger representations -
          the benefit of this parameter is that the receiving side is
          immediately informed on the number of elements of the container.

    @note If the JSON data contains the binary type, the value stored is a list
          of integers, as suggested by the UBJSON documentation.  In particular,
          this means that serialization and the deserialization of a JSON
          containing binary values into UBJSON and back will result in a
          different JSON object.

    @param[in] j  JSON value to serialize
    @param[in] use_size  whether to add size annotations to container types
    @param[in] use_type  whether to add type annotations to container types
                         (must be combined with @a use_size = true)
    @return UBJSON serialization as byte vector

    @complexity Linear in the size of the JSON value @a j.

    @liveexample{The example shows the serialization of a JSON value to a byte
    vector in UBJSON format.,to_ubjson}

    @sa http://ubjson.org
    @sa see @ref from_ubjson(InputType&&, const bool, const bool) for the
        analogous deserialization
    @sa see @ref to_cbor(const basic_json& for the related CBOR format
    @sa see @ref to_msgpack(const basic_json&) for the related MessagePack format

    @since version 3.1.0
    */
    static std::vector<std::uint8_t> to_ubjson(const basic_json& j,
            const bool use_size = false,
            const bool use_type = false)
    {
        std::vector<std::uint8_t> result;
        to_ubjson(j, result, use_size, use_type);
        return result;
    }

    static void to_ubjson(const basic_json& j, detail::output_adapter<std::uint8_t> o,
                          const bool use_size = false, const bool use_type = false)
    {
        binary_writer<std::uint8_t>(o).write_ubjson(j, use_size, use_type);
    }

    static void to_ubjson(const basic_json& j, detail::output_adapter<char> o,
                          const bool use_size = false, const bool use_type = false)
    {
        binary_writer<char>(o).write_ubjson(j, use_size, use_type);
    }


    /*!
    @brief Serializes the given JSON object `j` to BSON and returns a vector
           containing the corresponding BSON-representation.

    BSON (Binary JSON) is a binary format in which zero or more ordered key/value pairs are
    stored as a single entity (a so-called document).

    The library uses the following mapping from JSON values types to BSON types:

    JSON value type | value/range                       | BSON type   | marker
    --------------- | --------------------------------- | ----------- | ------
    null            | `null`                            | null        | 0x0A
    boolean         | `true`, `false`                   | boolean     | 0x08
    number_integer  | -9223372036854775808..-2147483649 | int64       | 0x12
    number_integer  | -2147483648..2147483647           | int32       | 0x10
    number_integer  | 2147483648..9223372036854775807   | int64       | 0x12
    number_unsigned | 0..2147483647                     | int32       | 0x10
    number_unsigned | 2147483648..9223372036854775807   | int64       | 0x12
    number_unsigned | 9223372036854775808..18446744073709551615| --   | --
    number_float    | *any value*                       | double      | 0x01
    string          | *any value*                       | string      | 0x02
    array           | *any value*                       | document    | 0x04
    object          | *any value*                       | document    | 0x03
    binary          | *any value*                       | binary      | 0x05

    @warning The mapping is **incomplete**, since only JSON-objects (and things
    contained therein) can be serialized to BSON.
    Also, integers larger than 9223372036854775807 cannot be serialized to BSON,
    and the keys may not contain U+0000, since they are serialized a
    zero-terminated c-strings.

    @throw out_of_range.407  if `j.is_number_unsigned() && j.get<std::uint64_t>() > 9223372036854775807`
    @throw out_of_range.409  if a key in `j` contains a NULL (U+0000)
    @throw type_error.317    if `!j.is_object()`

    @pre The input `j` is required to be an object: `j.is_object() == true`.

    @note Any BSON output created via @ref to_bson can be successfully parsed
          by @ref from_bson.

    @param[in] j  JSON value to serialize
    @return BSON serialization as byte vector

    @complexity Linear in the size of the JSON value @a j.

    @liveexample{The example shows the serialization of a JSON value to a byte
    vector in BSON format.,to_bson}

    @sa http://bsonspec.org/spec.html
    @sa see @ref from_bson(detail::input_adapter&&, const bool strict) for the
        analogous deserialization
    @sa see @ref to_ubjson(const basic_json&, const bool, const bool) for the
             related UBJSON format
    @sa see @ref to_cbor(const basic_json&) for the related CBOR format
    @sa see @ref to_msgpack(const basic_json&) for the related MessagePack format
    */
    static std::vector<std::uint8_t> to_bson(const basic_json& j)
    {
        std::vector<std::uint8_t> result;
        to_bson(j, result);
        return result;
    }

    /*!
    @brief Serializes the given JSON object `j` to BSON and forwards the
           corresponding BSON-representation to the given output_adapter `o`.
    @param j The JSON object to convert to BSON.
    @param o The output adapter that receives the binary BSON representation.
    @pre The input `j` shall be an object: `j.is_object() == true`
    @sa see @ref to_bson(const basic_json&)
    */
    static void to_bson(const basic_json& j, detail::output_adapter<std::uint8_t> o)
    {
        binary_writer<std::uint8_t>(o).write_bson(j);
    }

    /*!
    @copydoc to_bson(const basic_json&, detail::output_adapter<std::uint8_t>)
    */
    static void to_bson(const basic_json& j, detail::output_adapter<char> o)
    {
        binary_writer<char>(o).write_bson(j);
    }


    /*!
    @brief create a JSON value from an input in CBOR format

    Deserializes a given input @a i to a JSON value using the CBOR (Concise
    Binary Object Representation) serialization format.

    The library maps CBOR types to JSON value types as follows:

    CBOR type              | JSON value type | first byte
    ---------------------- | --------------- | ----------
    Integer                | number_unsigned | 0x00..0x17
    Unsigned integer       | number_unsigned | 0x18
    Unsigned integer       | number_unsigned | 0x19
    Unsigned integer       | number_unsigned | 0x1A
    Unsigned integer       | number_unsigned | 0x1B
    Negative integer       | number_integer  | 0x20..0x37
    Negative integer       | number_integer  | 0x38
    Negative integer       | number_integer  | 0x39
    Negative integer       | number_integer  | 0x3A
    Negative integer       | number_integer  | 0x3B
    Byte string            | binary          | 0x40..0x57
    Byte string            | binary          | 0x58
    Byte string            | binary          | 0x59
    Byte string            | binary          | 0x5A
    Byte string            | binary          | 0x5B
    UTF-8 string           | string          | 0x60..0x77
    UTF-8 string           | string          | 0x78
    UTF-8 string           | string          | 0x79
    UTF-8 string           | string          | 0x7A
    UTF-8 string           | string          | 0x7B
    UTF-8 string           | string          | 0x7F
    array                  | array           | 0x80..0x97
    array                  | array           | 0x98
    array                  | array           | 0x99
    array                  | array           | 0x9A
    array                  | array           | 0x9B
    array                  | array           | 0x9F
    map                    | object          | 0xA0..0xB7
    map                    | object          | 0xB8
    map                    | object          | 0xB9
    map                    | object          | 0xBA
    map                    | object          | 0xBB
    map                    | object          | 0xBF
    False                  | `false`         | 0xF4
    True                   | `true`          | 0xF5
    Null                   | `null`          | 0xF6
    Half-Precision Float   | number_float    | 0xF9
    Single-Precision Float | number_float    | 0xFA
    Double-Precision Float | number_float    | 0xFB

    @warning The mapping is **incomplete** in the sense that not all CBOR
             types can be converted to a JSON value. The following CBOR types
             are not supported and will yield parse errors (parse_error.112):
             - date/time (0xC0..0xC1)
             - bignum (0xC2..0xC3)
             - decimal fraction (0xC4)
             - bigfloat (0xC5)
             - expected conversions (0xD5..0xD7)
             - simple values (0xE0..0xF3, 0xF8)
             - undefined (0xF7)

    @warning CBOR allows map keys of any type, whereas JSON only allows
             strings as keys in object values. Therefore, CBOR maps with keys
             other than UTF-8 strings are rejected (parse_error.113).

    @note Any CBOR output created @ref to_cbor can be successfully parsed by
          @ref from_cbor.

    @param[in] i  an input in CBOR format convertible to an input adapter
    @param[in] strict  whether to expect the input to be consumed until EOF
                       (true by default)
    @param[in] allow_exceptions  whether to throw exceptions in case of a
    parse error (optional, true by default)
    @param[in] tag_handler how to treat CBOR tags (optional, error by default)

    @return deserialized JSON value; in case of a parse error and
            @a allow_exceptions set to `false`, the return value will be
            value_t::discarded.

    @throw parse_error.110 if the given input ends prematurely or the end of
    file was not reached when @a strict was set to true
    @throw parse_error.112 if unsupported features from CBOR were
    used in the given input @a v or if the input is not valid CBOR
    @throw parse_error.113 if a string was expected as map key, but not found

    @complexity Linear in the size of the input @a i.

    @liveexample{The example shows the deserialization of a byte vector in CBOR
    format to a JSON value.,from_cbor}

    @sa http://cbor.io
    @sa see @ref to_cbor(const basic_json&) for the analogous serialization
    @sa see @ref from_msgpack(InputType&&, const bool, const bool) for the
        related MessagePack format
    @sa see @ref from_ubjson(InputType&&, const bool, const bool) for the
        related UBJSON format

    @since version 2.0.9; parameter @a start_index since 2.1.1; changed to
           consume input adapters, removed start_index parameter, and added
           @a strict parameter since 3.0.0; added @a allow_exceptions parameter
           since 3.2.0; added @a tag_handler parameter since 3.9.0.
    */
    template<typename InputType>
    JSON_HEDLEY_WARN_UNUSED_RESULT
    static basic_json from_cbor(InputType&& i,
                                const bool strict = true,
                                const bool allow_exceptions = true,
                                const cbor_tag_handler_t tag_handler = cbor_tag_handler_t::error)
    {
        basic_json result;
        detail::json_sax_dom_parser<basic_json> sdp(result, allow_exceptions);
        auto ia = detail::input_adapter(std::forward<InputType>(i));
        const bool res = binary_reader<decltype(ia)>(std::move(ia)).sax_parse(input_format_t::cbor, &sdp, strict, tag_handler);
        return res ? result : basic_json(value_t::discarded);
    }

    /*!
    @copydoc from_cbor(InputType&&, const bool, const bool, const cbor_tag_handler_t)
    */
    template<typename IteratorType>
    JSON_HEDLEY_WARN_UNUSED_RESULT
    static basic_json from_cbor(IteratorType first, IteratorType last,
                                const bool strict = true,
                                const bool allow_exceptions = true,
                                const cbor_tag_handler_t tag_handler = cbor_tag_handler_t::error)
    {
        basic_json result;
        detail::json_sax_dom_parser<basic_json> sdp(result, allow_exceptions);
        auto ia = detail::input_adapter(std::move(first), std::move(last));
        const bool res = binary_reader<decltype(ia)>(std::move(ia)).sax_parse(input_format_t::cbor, &sdp, strict, tag_handler);
        return res ? result : basic_json(value_t::discarded);
    }

    template<typename T>
    JSON_HEDLEY_WARN_UNUSED_RESULT
    JSON_HEDLEY_DEPRECATED_FOR(3.8.0, from_cbor(ptr, ptr + len))
    static basic_json from_cbor(const T* ptr, std::size_t len,
                                const bool strict = true,
                                const bool allow_exceptions = true,
                                const cbor_tag_handler_t tag_handler = cbor_tag_handler_t::error)
    {
        return from_cbor(ptr, ptr + len, strict, allow_exceptions, tag_handler);
    }


    JSON_HEDLEY_WARN_UNUSED_RESULT
    JSON_HEDLEY_DEPRECATED_FOR(3.8.0, from_cbor(ptr, ptr + len))
    static basic_json from_cbor(detail::span_input_adapter&& i,
                                const bool strict = true,
                                const bool allow_exceptions = true,
                                const cbor_tag_handler_t tag_handler = cbor_tag_handler_t::error)
    {
        basic_json result;
        detail::json_sax_dom_parser<basic_json> sdp(result, allow_exceptions);
        auto ia = i.get();
        // NOLINTNEXTLINE(hicpp-move-const-arg,performance-move-const-arg)
        const bool res = binary_reader<decltype(ia)>(std::move(ia)).sax_parse(input_format_t::cbor, &sdp, strict, tag_handler);
        return res ? result : basic_json(value_t::discarded);
    }

    /*!
    @brief create a JSON value from an input in MessagePack format

    Deserializes a given input @a i to a JSON value using the MessagePack
    serialization format.

    The library maps MessagePack types to JSON value types as follows:

    MessagePack type | JSON value type | first byte
    ---------------- | --------------- | ----------
    positive fixint  | number_unsigned | 0x00..0x7F
    fixmap           | object          | 0x80..0x8F
    fixarray         | array           | 0x90..0x9F
    fixstr           | string          | 0xA0..0xBF
    nil              | `null`          | 0xC0
    false            | `false`         | 0xC2
    true             | `true`          | 0xC3
    float 32         | number_float    | 0xCA
    float 64         | number_float    | 0xCB
    uint 8           | number_unsigned | 0xCC
    uint 16          | number_unsigned | 0xCD
    uint 32          | number_unsigned | 0xCE
    uint 64          | number_unsigned | 0xCF
    int 8            | number_integer  | 0xD0
    int 16           | number_integer  | 0xD1
    int 32           | number_integer  | 0xD2
    int 64           | number_integer  | 0xD3
    str 8            | string          | 0xD9
    str 16           | string          | 0xDA
    str 32           | string          | 0xDB
    array 16         | array           | 0xDC
    array 32         | array           | 0xDD
    map 16           | object          | 0xDE
    map 32           | object          | 0xDF
    bin 8            | binary          | 0xC4
    bin 16           | binary          | 0xC5
    bin 32           | binary          | 0xC6
    ext 8            | binary          | 0xC7
    ext 16           | binary          | 0xC8
    ext 32           | binary          | 0xC9
    fixext 1         | binary          | 0xD4
    fixext 2         | binary          | 0xD5
    fixext 4         | binary          | 0xD6
    fixext 8         | binary          | 0xD7
    fixext 16        | binary          | 0xD8
    negative fixint  | number_integer  | 0xE0-0xFF

    @note Any MessagePack output created @ref to_msgpack can be successfully
          parsed by @ref from_msgpack.

    @param[in] i  an input in MessagePack format convertible to an input
                  adapter
    @param[in] strict  whether to expect the input to be consumed until EOF
                       (true by default)
    @param[in] allow_exceptions  whether to throw exceptions in case of a
    parse error (optional, true by default)

    @return deserialized JSON value; in case of a parse error and
            @a allow_exceptions set to `false`, the return value will be
            value_t::discarded.

    @throw parse_error.110 if the given input ends prematurely or the end of
    file was not reached when @a strict was set to true
    @throw parse_error.112 if unsupported features from MessagePack were
    used in the given input @a i or if the input is not valid MessagePack
    @throw parse_error.113 if a string was expected as map key, but not found

    @complexity Linear in the size of the input @a i.

    @liveexample{The example shows the deserialization of a byte vector in
    MessagePack format to a JSON value.,from_msgpack}

    @sa http://msgpack.org
    @sa see @ref to_msgpack(const basic_json&) for the analogous serialization
    @sa see @ref from_cbor(InputType&&, const bool, const bool, const cbor_tag_handler_t) for the
        related CBOR format
    @sa see @ref from_ubjson(InputType&&, const bool, const bool) for
        the related UBJSON format
    @sa see @ref from_bson(InputType&&, const bool, const bool) for
        the related BSON format

    @since version 2.0.9; parameter @a start_index since 2.1.1; changed to
           consume input adapters, removed start_index parameter, and added
           @a strict parameter since 3.0.0; added @a allow_exceptions parameter
           since 3.2.0
    */
    template<typename InputType>
    JSON_HEDLEY_WARN_UNUSED_RESULT
    static basic_json from_msgpack(InputType&& i,
                                   const bool strict = true,
                                   const bool allow_exceptions = true)
    {
        basic_json result;
        detail::json_sax_dom_parser<basic_json> sdp(result, allow_exceptions);
        auto ia = detail::input_adapter(std::forward<InputType>(i));
        const bool res = binary_reader<decltype(ia)>(std::move(ia)).sax_parse(input_format_t::msgpack, &sdp, strict);
        return res ? result : basic_json(value_t::discarded);
    }

    /*!
    @copydoc from_msgpack(InputType&&, const bool, const bool)
    */
    template<typename IteratorType>
    JSON_HEDLEY_WARN_UNUSED_RESULT
    static basic_json from_msgpack(IteratorType first, IteratorType last,
                                   const bool strict = true,
                                   const bool allow_exceptions = true)
    {
        basic_json result;
        detail::json_sax_dom_parser<basic_json> sdp(result, allow_exceptions);
        auto ia = detail::input_adapter(std::move(first), std::move(last));
        const bool res = binary_reader<decltype(ia)>(std::move(ia)).sax_parse(input_format_t::msgpack, &sdp, strict);
        return res ? result : basic_json(value_t::discarded);
    }


    template<typename T>
    JSON_HEDLEY_WARN_UNUSED_RESULT
    JSON_HEDLEY_DEPRECATED_FOR(3.8.0, from_msgpack(ptr, ptr + len))
    static basic_json from_msgpack(const T* ptr, std::size_t len,
                                   const bool strict = true,
                                   const bool allow_exceptions = true)
    {
        return from_msgpack(ptr, ptr + len, strict, allow_exceptions);
    }

    JSON_HEDLEY_WARN_UNUSED_RESULT
    JSON_HEDLEY_DEPRECATED_FOR(3.8.0, from_msgpack(ptr, ptr + len))
    static basic_json from_msgpack(detail::span_input_adapter&& i,
                                   const bool strict = true,
                                   const bool allow_exceptions = true)
    {
        basic_json result;
        detail::json_sax_dom_parser<basic_json> sdp(result, allow_exceptions);
        auto ia = i.get();
        // NOLINTNEXTLINE(hicpp-move-const-arg,performance-move-const-arg)
        const bool res = binary_reader<decltype(ia)>(std::move(ia)).sax_parse(input_format_t::msgpack, &sdp, strict);
        return res ? result : basic_json(value_t::discarded);
    }


    /*!
    @brief create a JSON value from an input in UBJSON format

    Deserializes a given input @a i to a JSON value using the UBJSON (Universal
    Binary JSON) serialization format.

    The library maps UBJSON types to JSON value types as follows:

    UBJSON type | JSON value type                         | marker
    ----------- | --------------------------------------- | ------
    no-op       | *no value, next value is read*          | `N`
    null        | `null`                                  | `Z`
    false       | `false`                                 | `F`
    true        | `true`                                  | `T`
    float32     | number_float                            | `d`
    float64     | number_float                            | `D`
    uint8       | number_unsigned                         | `U`
    int8        | number_integer                          | `i`
    int16       | number_integer                          | `I`
    int32       | number_integer                          | `l`
    int64       | number_integer                          | `L`
    high-precision number | number_integer, number_unsigned, or number_float - depends on number string | 'H'
    string      | string                                  | `S`
    char        | string                                  | `C`
    array       | array (optimized values are supported)  | `[`
    object      | object (optimized values are supported) | `{`

    @note The mapping is **complete** in the sense that any UBJSON value can
          be converted to a JSON value.

    @param[in] i  an input in UBJSON format convertible to an input adapter
    @param[in] strict  whether to expect the input to be consumed until EOF
                       (true by default)
    @param[in] allow_exceptions  whether to throw exceptions in case of a
    parse error (optional, true by default)

    @return deserialized JSON value; in case of a parse error and
            @a allow_exceptions set to `false`, the return value will be
            value_t::discarded.

    @throw parse_error.110 if the given input ends prematurely or the end of
    file was not reached when @a strict was set to true
    @throw parse_error.112 if a parse error occurs
    @throw parse_error.113 if a string could not be parsed successfully

    @complexity Linear in the size of the input @a i.

    @liveexample{The example shows the deserialization of a byte vector in
    UBJSON format to a JSON value.,from_ubjson}

    @sa http://ubjson.org
    @sa see @ref to_ubjson(const basic_json&, const bool, const bool) for the
             analogous serialization
    @sa see @ref from_cbor(InputType&&, const bool, const bool, const cbor_tag_handler_t) for the
        related CBOR format
    @sa see @ref from_msgpack(InputType&&, const bool, const bool) for
        the related MessagePack format
    @sa see @ref from_bson(InputType&&, const bool, const bool) for
        the related BSON format

    @since version 3.1.0; added @a allow_exceptions parameter since 3.2.0
    */
    template<typename InputType>
    JSON_HEDLEY_WARN_UNUSED_RESULT
    static basic_json from_ubjson(InputType&& i,
                                  const bool strict = true,
                                  const bool allow_exceptions = true)
    {
        basic_json result;
        detail::json_sax_dom_parser<basic_json> sdp(result, allow_exceptions);
        auto ia = detail::input_adapter(std::forward<InputType>(i));
        const bool res = binary_reader<decltype(ia)>(std::move(ia)).sax_parse(input_format_t::ubjson, &sdp, strict);
        return res ? result : basic_json(value_t::discarded);
    }

    /*!
    @copydoc from_ubjson(InputType&&, const bool, const bool)
    */
    template<typename IteratorType>
    JSON_HEDLEY_WARN_UNUSED_RESULT
    static basic_json from_ubjson(IteratorType first, IteratorType last,
                                  const bool strict = true,
                                  const bool allow_exceptions = true)
    {
        basic_json result;
        detail::json_sax_dom_parser<basic_json> sdp(result, allow_exceptions);
        auto ia = detail::input_adapter(std::move(first), std::move(last));
        const bool res = binary_reader<decltype(ia)>(std::move(ia)).sax_parse(input_format_t::ubjson, &sdp, strict);
        return res ? result : basic_json(value_t::discarded);
    }

    template<typename T>
    JSON_HEDLEY_WARN_UNUSED_RESULT
    JSON_HEDLEY_DEPRECATED_FOR(3.8.0, from_ubjson(ptr, ptr + len))
    static basic_json from_ubjson(const T* ptr, std::size_t len,
                                  const bool strict = true,
                                  const bool allow_exceptions = true)
    {
        return from_ubjson(ptr, ptr + len, strict, allow_exceptions);
    }

    JSON_HEDLEY_WARN_UNUSED_RESULT
    JSON_HEDLEY_DEPRECATED_FOR(3.8.0, from_ubjson(ptr, ptr + len))
    static basic_json from_ubjson(detail::span_input_adapter&& i,
                                  const bool strict = true,
                                  const bool allow_exceptions = true)
    {
        basic_json result;
        detail::json_sax_dom_parser<basic_json> sdp(result, allow_exceptions);
        auto ia = i.get();
        // NOLINTNEXTLINE(hicpp-move-const-arg,performance-move-const-arg)
        const bool res = binary_reader<decltype(ia)>(std::move(ia)).sax_parse(input_format_t::ubjson, &sdp, strict);
        return res ? result : basic_json(value_t::discarded);
    }


    /*!
    @brief Create a JSON value from an input in BSON format

    Deserializes a given input @a i to a JSON value using the BSON (Binary JSON)
    serialization format.

    The library maps BSON record types to JSON value types as follows:

    BSON type       | BSON marker byte | JSON value type
    --------------- | ---------------- | ---------------------------
    double          | 0x01             | number_float
    string          | 0x02             | string
    document        | 0x03             | object
    array           | 0x04             | array
    binary          | 0x05             | binary
    undefined       | 0x06             | still unsupported
    ObjectId        | 0x07             | still unsupported
    boolean         | 0x08             | boolean
    UTC Date-Time   | 0x09             | still unsupported
    null            | 0x0A             | null
    Regular Expr.   | 0x0B             | still unsupported
    DB Pointer      | 0x0C             | still unsupported
    JavaScript Code | 0x0D             | still unsupported
    Symbol          | 0x0E             | still unsupported
    JavaScript Code | 0x0F             | still unsupported
    int32           | 0x10             | number_integer
    Timestamp       | 0x11             | still unsupported
    128-bit decimal float | 0x13       | still unsupported
    Max Key         | 0x7F             | still unsupported
    Min Key         | 0xFF             | still unsupported

    @warning The mapping is **incomplete**. The unsupported mappings
             are indicated in the table above.

    @param[in] i  an input in BSON format convertible to an input adapter
    @param[in] strict  whether to expect the input to be consumed until EOF
                       (true by default)
    @param[in] allow_exceptions  whether to throw exceptions in case of a
    parse error (optional, true by default)

    @return deserialized JSON value; in case of a parse error and
            @a allow_exceptions set to `false`, the return value will be
            value_t::discarded.

    @throw parse_error.114 if an unsupported BSON record type is encountered

    @complexity Linear in the size of the input @a i.

    @liveexample{The example shows the deserialization of a byte vector in
    BSON format to a JSON value.,from_bson}

    @sa http://bsonspec.org/spec.html
    @sa see @ref to_bson(const basic_json&) for the analogous serialization
    @sa see @ref from_cbor(InputType&&, const bool, const bool, const cbor_tag_handler_t) for the
        related CBOR format
    @sa see @ref from_msgpack(InputType&&, const bool, const bool) for
        the related MessagePack format
    @sa see @ref from_ubjson(InputType&&, const bool, const bool) for the
        related UBJSON format
    */
    template<typename InputType>
    JSON_HEDLEY_WARN_UNUSED_RESULT
    static basic_json from_bson(InputType&& i,
                                const bool strict = true,
                                const bool allow_exceptions = true)
    {
        basic_json result;
        detail::json_sax_dom_parser<basic_json> sdp(result, allow_exceptions);
        auto ia = detail::input_adapter(std::forward<InputType>(i));
        const bool res = binary_reader<decltype(ia)>(std::move(ia)).sax_parse(input_format_t::bson, &sdp, strict);
        return res ? result : basic_json(value_t::discarded);
    }

    /*!
    @copydoc from_bson(InputType&&, const bool, const bool)
    */
    template<typename IteratorType>
    JSON_HEDLEY_WARN_UNUSED_RESULT
    static basic_json from_bson(IteratorType first, IteratorType last,
                                const bool strict = true,
                                const bool allow_exceptions = true)
    {
        basic_json result;
        detail::json_sax_dom_parser<basic_json> sdp(result, allow_exceptions);
        auto ia = detail::input_adapter(std::move(first), std::move(last));
        const bool res = binary_reader<decltype(ia)>(std::move(ia)).sax_parse(input_format_t::bson, &sdp, strict);
        return res ? result : basic_json(value_t::discarded);
    }

    template<typename T>
    JSON_HEDLEY_WARN_UNUSED_RESULT
    JSON_HEDLEY_DEPRECATED_FOR(3.8.0, from_bson(ptr, ptr + len))
    static basic_json from_bson(const T* ptr, std::size_t len,
                                const bool strict = true,
                                const bool allow_exceptions = true)
    {
        return from_bson(ptr, ptr + len, strict, allow_exceptions);
    }

    JSON_HEDLEY_WARN_UNUSED_RESULT
    JSON_HEDLEY_DEPRECATED_FOR(3.8.0, from_bson(ptr, ptr + len))
    static basic_json from_bson(detail::span_input_adapter&& i,
                                const bool strict = true,
                                const bool allow_exceptions = true)
    {
        basic_json result;
        detail::json_sax_dom_parser<basic_json> sdp(result, allow_exceptions);
        auto ia = i.get();
        // NOLINTNEXTLINE(hicpp-move-const-arg,performance-move-const-arg)
        const bool res = binary_reader<decltype(ia)>(std::move(ia)).sax_parse(input_format_t::bson, &sdp, strict);
        return res ? result : basic_json(value_t::discarded);
    }
    /// @}

    //////////////////////////
    // JSON Pointer support //
    //////////////////////////

    /// @name JSON Pointer functions
    /// @{

    /*!
    @brief access specified element via JSON Pointer

    Uses a JSON pointer to retrieve a reference to the respective JSON value.
    No bound checking is performed. Similar to @ref operator[](const typename
    object_t::key_type&), `null` values are created in arrays and objects if
    necessary.

    In particular:
    - If the JSON pointer points to an object key that does not exist, it
      is created an filled with a `null` value before a reference to it
      is returned.
    - If the JSON pointer points to an array index that does not exist, it
      is created an filled with a `null` value before a reference to it
      is returned. All indices between the current maximum and the given
      index are also filled with `null`.
    - The special value `-` is treated as a synonym for the index past the
      end.

    @param[in] ptr  a JSON pointer

    @return reference to the element pointed to by @a ptr

    @complexity Constant.

    @throw parse_error.106   if an array index begins with '0'
    @throw parse_error.109   if an array index was not a number
    @throw out_of_range.404  if the JSON pointer can not be resolved

    @liveexample{The behavior is shown in the example.,operatorjson_pointer}

    @since version 2.0.0
    */
    reference operator[](const json_pointer& ptr)
    {
        return ptr.get_unchecked(this);
    }

    /*!
    @brief access specified element via JSON Pointer

    Uses a JSON pointer to retrieve a reference to the respective JSON value.
    No bound checking is performed. The function does not change the JSON
    value; no `null` values are created. In particular, the special value
    `-` yields an exception.

    @param[in] ptr  JSON pointer to the desired element

    @return const reference to the element pointed to by @a ptr

    @complexity Constant.

    @throw parse_error.106   if an array index begins with '0'
    @throw parse_error.109   if an array index was not a number
    @throw out_of_range.402  if the array index '-' is used
    @throw out_of_range.404  if the JSON pointer can not be resolved

    @liveexample{The behavior is shown in the example.,operatorjson_pointer_const}

    @since version 2.0.0
    */
    const_reference operator[](const json_pointer& ptr) const
    {
        return ptr.get_unchecked(this);
    }

    /*!
    @brief access specified element via JSON Pointer

    Returns a reference to the element at with specified JSON pointer @a ptr,
    with bounds checking.

    @param[in] ptr  JSON pointer to the desired element

    @return reference to the element pointed to by @a ptr

    @throw parse_error.106 if an array index in the passed JSON pointer @a ptr
    begins with '0'. See example below.

    @throw parse_error.109 if an array index in the passed JSON pointer @a ptr
    is not a number. See example below.

    @throw out_of_range.401 if an array index in the passed JSON pointer @a ptr
    is out of range. See example below.

    @throw out_of_range.402 if the array index '-' is used in the passed JSON
    pointer @a ptr. As `at` provides checked access (and no elements are
    implicitly inserted), the index '-' is always invalid. See example below.

    @throw out_of_range.403 if the JSON pointer describes a key of an object
    which cannot be found. See example below.

    @throw out_of_range.404 if the JSON pointer @a ptr can not be resolved.
    See example below.

    @exceptionsafety Strong guarantee: if an exception is thrown, there are no
    changes in the JSON value.

    @complexity Constant.

    @since version 2.0.0

    @liveexample{The behavior is shown in the example.,at_json_pointer}
    */
    reference at(const json_pointer& ptr)
    {
        return ptr.get_checked(this);
    }

    /*!
    @brief access specified element via JSON Pointer

    Returns a const reference to the element at with specified JSON pointer @a
    ptr, with bounds checking.

    @param[in] ptr  JSON pointer to the desired element

    @return reference to the element pointed to by @a ptr

    @throw parse_error.106 if an array index in the passed JSON pointer @a ptr
    begins with '0'. See example below.

    @throw parse_error.109 if an array index in the passed JSON pointer @a ptr
    is not a number. See example below.

    @throw out_of_range.401 if an array index in the passed JSON pointer @a ptr
    is out of range. See example below.

    @throw out_of_range.402 if the array index '-' is used in the passed JSON
    pointer @a ptr. As `at` provides checked access (and no elements are
    implicitly inserted), the index '-' is always invalid. See example below.

    @throw out_of_range.403 if the JSON pointer describes a key of an object
    which cannot be found. See example below.

    @throw out_of_range.404 if the JSON pointer @a ptr can not be resolved.
    See example below.

    @exceptionsafety Strong guarantee: if an exception is thrown, there are no
    changes in the JSON value.

    @complexity Constant.

    @since version 2.0.0

    @liveexample{The behavior is shown in the example.,at_json_pointer_const}
    */
    const_reference at(const json_pointer& ptr) const
    {
        return ptr.get_checked(this);
    }

    /*!
    @brief return flattened JSON value

    The function creates a JSON object whose keys are JSON pointers (see [RFC
    6901](https://tools.ietf.org/html/rfc6901)) and whose values are all
    primitive. The original JSON value can be restored using the @ref
    unflatten() function.

    @return an object that maps JSON pointers to primitive values

    @note Empty objects and arrays are flattened to `null` and will not be
          reconstructed correctly by the @ref unflatten() function.

    @complexity Linear in the size the JSON value.

    @liveexample{The following code shows how a JSON object is flattened to an
    object whose keys consist of JSON pointers.,flatten}

    @sa see @ref unflatten() for the reverse function

    @since version 2.0.0
    */
    basic_json flatten() const
    {
        basic_json result(value_t::object);
        json_pointer::flatten("", *this, result);
        return result;
    }

    /*!
    @brief unflatten a previously flattened JSON value

    The function restores the arbitrary nesting of a JSON value that has been
    flattened before using the @ref flatten() function. The JSON value must
    meet certain constraints:
    1. The value must be an object.
    2. The keys must be JSON pointers (see
       [RFC 6901](https://tools.ietf.org/html/rfc6901))
    3. The mapped values must be primitive JSON types.

    @return the original JSON from a flattened version

    @note Empty objects and arrays are flattened by @ref flatten() to `null`
          values and can not unflattened to their original type. Apart from
          this example, for a JSON value `j`, the following is always true:
          `j == j.flatten().unflatten()`.

    @complexity Linear in the size the JSON value.

    @throw type_error.314  if value is not an object
    @throw type_error.315  if object values are not primitive

    @liveexample{The following code shows how a flattened JSON object is
    unflattened into the original nested JSON object.,unflatten}

    @sa see @ref flatten() for the reverse function

    @since version 2.0.0
    */
    basic_json unflatten() const
    {
        return json_pointer::unflatten(*this);
    }

    /// @}

    //////////////////////////
    // JSON Patch functions //
    //////////////////////////

    /// @name JSON Patch functions
    /// @{

    /*!
    @brief applies a JSON patch

    [JSON Patch](http://jsonpatch.com) defines a JSON document structure for
    expressing a sequence of operations to apply to a JSON) document. With
    this function, a JSON Patch is applied to the current JSON value by
    executing all operations from the patch.

    @param[in] json_patch  JSON patch document
    @return patched document

    @note The application of a patch is atomic: Either all operations succeed
          and the patched document is returned or an exception is thrown. In
          any case, the original value is not changed: the patch is applied
          to a copy of the value.

    @throw parse_error.104 if the JSON patch does not consist of an array of
    objects

    @throw parse_error.105 if the JSON patch is malformed (e.g., mandatory
    attributes are missing); example: `"operation add must have member path"`

    @throw out_of_range.401 if an array index is out of range.

    @throw out_of_range.403 if a JSON pointer inside the patch could not be
    resolved successfully in the current JSON value; example: `"key baz not
    found"`

    @throw out_of_range.405 if JSON pointer has no parent ("add", "remove",
    "move")

    @throw other_error.501 if "test" operation was unsuccessful

    @complexity Linear in the size of the JSON value and the length of the
    JSON patch. As usually only a fraction of the JSON value is affected by
    the patch, the complexity can usually be neglected.

    @liveexample{The following code shows how a JSON patch is applied to a
    value.,patch}

    @sa see @ref diff -- create a JSON patch by comparing two JSON values

    @sa [RFC 6902 (JSON Patch)](https://tools.ietf.org/html/rfc6902)
    @sa [RFC 6901 (JSON Pointer)](https://tools.ietf.org/html/rfc6901)

    @since version 2.0.0
    */
    basic_json patch(const basic_json& json_patch) const
    {
        // make a working copy to apply the patch to
        basic_json result = *this;

        // the valid JSON Patch operations
        enum class patch_operations {add, remove, replace, move, copy, test, invalid};

        const auto get_op = [](const std::string & op)
        {
            if (op == "add")
            {
                return patch_operations::add;
            }
            if (op == "remove")
            {
                return patch_operations::remove;
            }
            if (op == "replace")
            {
                return patch_operations::replace;
            }
            if (op == "move")
            {
                return patch_operations::move;
            }
            if (op == "copy")
            {
                return patch_operations::copy;
            }
            if (op == "test")
            {
                return patch_operations::test;
            }

            return patch_operations::invalid;
        };

        // wrapper for "add" operation; add value at ptr
        const auto operation_add = [&result](json_pointer & ptr, basic_json val)
        {
            // adding to the root of the target document means replacing it
            if (ptr.empty())
            {
                result = val;
                return;
            }

            // make sure the top element of the pointer exists
            json_pointer top_pointer = ptr.top();
            if (top_pointer != ptr)
            {
                result.at(top_pointer);
            }

            // get reference to parent of JSON pointer ptr
            const auto last_path = ptr.back();
            ptr.pop_back();
            basic_json& parent = result[ptr];

            switch (parent.m_type)
            {
                case value_t::null:
                case value_t::object:
                {
                    // use operator[] to add value
                    parent[last_path] = val;
                    break;
                }

                case value_t::array:
                {
                    if (last_path == "-")
                    {
                        // special case: append to back
                        parent.push_back(val);
                    }
                    else
                    {
                        const auto idx = json_pointer::array_index(last_path);
                        if (JSON_HEDLEY_UNLIKELY(idx > parent.size()))
                        {
                            // avoid undefined behavior
                            JSON_THROW(out_of_range::create(401, "array index " + std::to_string(idx) + " is out of range", parent));
                        }

                        // default case: insert add offset
                        parent.insert(parent.begin() + static_cast<difference_type>(idx), val);
                    }
                    break;
                }

                // if there exists a parent it cannot be primitive
                case value_t::string: // LCOV_EXCL_LINE
                case value_t::boolean: // LCOV_EXCL_LINE
                case value_t::number_integer: // LCOV_EXCL_LINE
                case value_t::number_unsigned: // LCOV_EXCL_LINE
                case value_t::number_float: // LCOV_EXCL_LINE
                case value_t::binary: // LCOV_EXCL_LINE
                case value_t::discarded: // LCOV_EXCL_LINE
                default:            // LCOV_EXCL_LINE
                    JSON_ASSERT(false); // NOLINT(cert-dcl03-c,hicpp-static-assert,misc-static-assert) LCOV_EXCL_LINE
            }
        };

        // wrapper for "remove" operation; remove value at ptr
        const auto operation_remove = [this, &result](json_pointer & ptr)
        {
            // get reference to parent of JSON pointer ptr
            const auto last_path = ptr.back();
            ptr.pop_back();
            basic_json& parent = result.at(ptr);

            // remove child
            if (parent.is_object())
            {
                // perform range check
                auto it = parent.find(last_path);
                if (JSON_HEDLEY_LIKELY(it != parent.end()))
                {
                    parent.erase(it);
                }
                else
                {
                    JSON_THROW(out_of_range::create(403, "key '" + last_path + "' not found", *this));
                }
            }
            else if (parent.is_array())
            {
                // note erase performs range check
                parent.erase(json_pointer::array_index(last_path));
            }
        };

        // type check: top level value must be an array
        if (JSON_HEDLEY_UNLIKELY(!json_patch.is_array()))
        {
            JSON_THROW(parse_error::create(104, 0, "JSON patch must be an array of objects", json_patch));
        }

        // iterate and apply the operations
        for (const auto& val : json_patch)
        {
            // wrapper to get a value for an operation
            const auto get_value = [&val](const std::string & op,
                                          const std::string & member,
                                          bool string_type) -> basic_json &
            {
                // find value
                auto it = val.m_value.object->find(member);

                // context-sensitive error message
                const auto error_msg = (op == "op") ? "operation" : "operation '" + op + "'";

                // check if desired value is present
                if (JSON_HEDLEY_UNLIKELY(it == val.m_value.object->end()))
                {
                    // NOLINTNEXTLINE(performance-inefficient-string-concatenation)
                    JSON_THROW(parse_error::create(105, 0, error_msg + " must have member '" + member + "'", val));
                }

                // check if result is of type string
                if (JSON_HEDLEY_UNLIKELY(string_type && !it->second.is_string()))
                {
                    // NOLINTNEXTLINE(performance-inefficient-string-concatenation)
                    JSON_THROW(parse_error::create(105, 0, error_msg + " must have string member '" + member + "'", val));
                }

                // no error: return value
                return it->second;
            };

            // type check: every element of the array must be an object
            if (JSON_HEDLEY_UNLIKELY(!val.is_object()))
            {
                JSON_THROW(parse_error::create(104, 0, "JSON patch must be an array of objects", val));
            }

            // collect mandatory members
            const auto op = get_value("op", "op", true).template get<std::string>();
            const auto path = get_value(op, "path", true).template get<std::string>();
            json_pointer ptr(path);

            switch (get_op(op))
            {
                case patch_operations::add:
                {
                    operation_add(ptr, get_value("add", "value", false));
                    break;
                }

                case patch_operations::remove:
                {
                    operation_remove(ptr);
                    break;
                }

                case patch_operations::replace:
                {
                    // the "path" location must exist - use at()
                    result.at(ptr) = get_value("replace", "value", false);
                    break;
                }

                case patch_operations::move:
                {
                    const auto from_path = get_value("move", "from", true).template get<std::string>();
                    json_pointer from_ptr(from_path);

                    // the "from" location must exist - use at()
                    basic_json v = result.at(from_ptr);

                    // The move operation is functionally identical to a
                    // "remove" operation on the "from" location, followed
                    // immediately by an "add" operation at the target
                    // location with the value that was just removed.
                    operation_remove(from_ptr);
                    operation_add(ptr, v);
                    break;
                }

                case patch_operations::copy:
                {
                    const auto from_path = get_value("copy", "from", true).template get<std::string>();
                    const json_pointer from_ptr(from_path);

                    // the "from" location must exist - use at()
                    basic_json v = result.at(from_ptr);

                    // The copy is functionally identical to an "add"
                    // operation at the target location using the value
                    // specified in the "from" member.
                    operation_add(ptr, v);
                    break;
                }

                case patch_operations::test:
                {
                    bool success = false;
                    JSON_TRY
                    {
                        // check if "value" matches the one at "path"
                        // the "path" location must exist - use at()
                        success = (result.at(ptr) == get_value("test", "value", false));
                    }
                    JSON_INTERNAL_CATCH (out_of_range&)
                    {
                        // ignore out of range errors: success remains false
                    }

                    // throw an exception if test fails
                    if (JSON_HEDLEY_UNLIKELY(!success))
                    {
                        JSON_THROW(other_error::create(501, "unsuccessful: " + val.dump(), val));
                    }

                    break;
                }

                case patch_operations::invalid:
                default:
                {
                    // op must be "add", "remove", "replace", "move", "copy", or
                    // "test"
                    JSON_THROW(parse_error::create(105, 0, "operation value '" + op + "' is invalid", val));
                }
            }
        }

        return result;
    }

    /*!
    @brief creates a diff as a JSON patch

    Creates a [JSON Patch](http://jsonpatch.com) so that value @a source can
    be changed into the value @a target by calling @ref patch function.

    @invariant For two JSON values @a source and @a target, the following code
    yields always `true`:
    @code {.cpp}
    source.patch(diff(source, target)) == target;
    @endcode

    @note Currently, only `remove`, `add`, and `replace` operations are
          generated.

    @param[in] source  JSON value to compare from
    @param[in] target  JSON value to compare against
    @param[in] path    helper value to create JSON pointers

    @return a JSON patch to convert the @a source to @a target

    @complexity Linear in the lengths of @a source and @a target.

    @liveexample{The following code shows how a JSON patch is created as a
    diff for two JSON values.,diff}

    @sa see @ref patch -- apply a JSON patch
    @sa see @ref merge_patch -- apply a JSON Merge Patch

    @sa [RFC 6902 (JSON Patch)](https://tools.ietf.org/html/rfc6902)

    @since version 2.0.0
    */
    JSON_HEDLEY_WARN_UNUSED_RESULT
    static basic_json diff(const basic_json& source, const basic_json& target,
                           const std::string& path = "")
    {
        // the patch
        basic_json result(value_t::array);

        // if the values are the same, return empty patch
        if (source == target)
        {
            return result;
        }

        if (source.type() != target.type())
        {
            // different types: replace value
            result.push_back(
            {
                {"op", "replace"}, {"path", path}, {"value", target}
            });
            return result;
        }

        switch (source.type())
        {
            case value_t::array:
            {
                // first pass: traverse common elements
                std::size_t i = 0;
                while (i < source.size() && i < target.size())
                {
                    // recursive call to compare array values at index i
                    auto temp_diff = diff(source[i], target[i], path + "/" + std::to_string(i));
                    result.insert(result.end(), temp_diff.begin(), temp_diff.end());
                    ++i;
                }

                // i now reached the end of at least one array
                // in a second pass, traverse the remaining elements

                // remove my remaining elements
                const auto end_index = static_cast<difference_type>(result.size());
                while (i < source.size())
                {
                    // add operations in reverse order to avoid invalid
                    // indices
                    result.insert(result.begin() + end_index, object(
                    {
                        {"op", "remove"},
                        {"path", path + "/" + std::to_string(i)}
                    }));
                    ++i;
                }

                // add other remaining elements
                while (i < target.size())
                {
                    result.push_back(
                    {
                        {"op", "add"},
                        {"path", path + "/-"},
                        {"value", target[i]}
                    });
                    ++i;
                }

                break;
            }

            case value_t::object:
            {
                // first pass: traverse this object's elements
                for (auto it = source.cbegin(); it != source.cend(); ++it)
                {
                    // escape the key name to be used in a JSON patch
                    const auto path_key = path + "/" + detail::escape(it.key());

                    if (target.find(it.key()) != target.end())
                    {
                        // recursive call to compare object values at key it
                        auto temp_diff = diff(it.value(), target[it.key()], path_key);
                        result.insert(result.end(), temp_diff.begin(), temp_diff.end());
                    }
                    else
                    {
                        // found a key that is not in o -> remove it
                        result.push_back(object(
                        {
                            {"op", "remove"}, {"path", path_key}
                        }));
                    }
                }

                // second pass: traverse other object's elements
                for (auto it = target.cbegin(); it != target.cend(); ++it)
                {
                    if (source.find(it.key()) == source.end())
                    {
                        // found a key that is not in this -> add it
                        const auto path_key = path + "/" + detail::escape(it.key());
                        result.push_back(
                        {
                            {"op", "add"}, {"path", path_key},
                            {"value", it.value()}
                        });
                    }
                }

                break;
            }

            case value_t::null:
            case value_t::string:
            case value_t::boolean:
            case value_t::number_integer:
            case value_t::number_unsigned:
            case value_t::number_float:
            case value_t::binary:
            case value_t::discarded:
            default:
            {
                // both primitive type: replace value
                result.push_back(
                {
                    {"op", "replace"}, {"path", path}, {"value", target}
                });
                break;
            }
        }

        return result;
    }

    /// @}

    ////////////////////////////////
    // JSON Merge Patch functions //
    ////////////////////////////////

    /// @name JSON Merge Patch functions
    /// @{

    /*!
    @brief applies a JSON Merge Patch

    The merge patch format is primarily intended for use with the HTTP PATCH
    method as a means of describing a set of modifications to a target
    resource's content. This function applies a merge patch to the current
    JSON value.

    The function implements the following algorithm from Section 2 of
    [RFC 7396 (JSON Merge Patch)](https://tools.ietf.org/html/rfc7396):

    ```
    define MergePatch(Target, Patch):
      if Patch is an Object:
        if Target is not an Object:
          Target = {} // Ignore the contents and set it to an empty Object
        for each Name/Value pair in Patch:
          if Value is null:
            if Name exists in Target:
              remove the Name/Value pair from Target
          else:
            Target[Name] = MergePatch(Target[Name], Value)
        return Target
      else:
        return Patch
    ```

    Thereby, `Target` is the current object; that is, the patch is applied to
    the current value.

    @param[in] apply_patch  the patch to apply

    @complexity Linear in the lengths of @a patch.

    @liveexample{The following code shows how a JSON Merge Patch is applied to
    a JSON document.,merge_patch}

    @sa see @ref patch -- apply a JSON patch
    @sa [RFC 7396 (JSON Merge Patch)](https://tools.ietf.org/html/rfc7396)

    @since version 3.0.0
    */
    void merge_patch(const basic_json& apply_patch)
    {
        if (apply_patch.is_object())
        {
            if (!is_object())
            {
                *this = object();
            }
            for (auto it = apply_patch.begin(); it != apply_patch.end(); ++it)
            {
                if (it.value().is_null())
                {
                    erase(it.key());
                }
                else
                {
                    operator[](it.key()).merge_patch(it.value());
                }
            }
        }
        else
        {
            *this = apply_patch;
        }
    }

    /// @}
};

/*!
@brief user-defined to_string function for JSON values

This function implements a user-defined to_string  for JSON objects.

@param[in] j  a JSON object
@return a std::string object
*/

NLOHMANN_BASIC_JSON_TPL_DECLARATION
std::string to_string(const NLOHMANN_BASIC_JSON_TPL& j)
{
    return j.dump();
}
} // namespace nlohmann

///////////////////////
// nonmember support //
///////////////////////

// specialization of std::swap, and std::hash
namespace std
{

/// hash value for JSON objects
template<>
struct hash<nlohmann::json>
{
    /*!
    @brief return a hash value for a JSON object

    @since version 1.0.0
    */
    std::size_t operator()(const nlohmann::json& j) const
    {
        return nlohmann::detail::hash(j);
    }
};

/// specialization for std::less<value_t>
/// @note: do not remove the space after '<',
///        see https://github.com/nlohmann/json/pull/679
template<>
struct less<::nlohmann::detail::value_t>
{
    /*!
    @brief compare two value_t enum values
    @since version 3.0.0
    */
    bool operator()(nlohmann::detail::value_t lhs,
                    nlohmann::detail::value_t rhs) const noexcept
    {
        return nlohmann::detail::operator<(lhs, rhs);
    }
};

// C++20 prohibit function specialization in the std namespace.
#ifndef JSON_HAS_CPP_20

/*!
@brief exchanges the values of two JSON objects

@since version 1.0.0
*/
template<>
inline void swap<nlohmann::json>(nlohmann::json& j1, nlohmann::json& j2) noexcept( // NOLINT(readability-inconsistent-declaration-parameter-name)
    is_nothrow_move_constructible<nlohmann::json>::value&&  // NOLINT(misc-redundant-expression)
    is_nothrow_move_assignable<nlohmann::json>::value
                              )
{
    j1.swap(j2);
}

#endif

} // namespace std

/*!
@brief user-defined string literal for JSON values

This operator implements a user-defined string literal for JSON objects. It
can be used by adding `"_json"` to a string literal and returns a JSON object
if no parse error occurred.

@param[in] s  a string representation of a JSON object
@param[in] n  the length of string @a s
@return a JSON object

@since version 1.0.0
*/
JSON_HEDLEY_NON_NULL(1)
inline nlohmann::json operator "" _json(const char* s, std::size_t n)
{
    return nlohmann::json::parse(s, s + n);
}

/*!
@brief user-defined string literal for JSON pointer

This operator implements a user-defined string literal for JSON Pointers. It
can be used by adding `"_json_pointer"` to a string literal and returns a JSON pointer
object if no parse error occurred.

@param[in] s  a string representation of a JSON Pointer
@param[in] n  the length of string @a s
@return a JSON pointer object

@since version 2.0.0
*/
JSON_HEDLEY_NON_NULL(1)
inline nlohmann::json::json_pointer operator "" _json_pointer(const char* s, std::size_t n)
{
    return nlohmann::json::json_pointer(std::string(s, n));
}

#include <nlohmann/detail/macro_unscope.hpp>

#endif  // INCLUDE_NLOHMANN_JSON_HPP_<|MERGE_RESOLUTION|>--- conflicted
+++ resolved
@@ -1066,11 +1066,7 @@
                     // LCOV_EXCL_START
                     if (JSON_HEDLEY_UNLIKELY(t == value_t::null))
                     {
-<<<<<<< HEAD
-                        JSON_THROW(other_error::create(500, "961c151d2e87f2686a955a9be24d316f1362bf21 3.10.2", basic_json()));
-=======
-                        JSON_THROW(other_error::create(500, "961c151d2e87f2686a955a9be24d316f1362bf21 3.10.4", basic_json())); // LCOV_EXCL_LINE
->>>>>>> 67c8ead9
+                        JSON_THROW(other_error::create(500, "961c151d2e87f2686a955a9be24d316f1362bf21 3.10.4", basic_json()));
                     }
                     // LCOV_EXCL_STOP
                     break;
