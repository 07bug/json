#pragma once

#include <limits> // numeric_limits
#include <type_traits> // false_type, is_constructible, is_integral, is_same, true_type
#include <utility> // declval
#include <tuple> // tuple

#include <nlohmann/detail/iterators/iterator_traits.hpp>
#include <nlohmann/detail/macro_scope.hpp>
#include <nlohmann/detail/meta/cpp_future.hpp>
#include <nlohmann/detail/meta/detected.hpp>
#include <nlohmann/json_fwd.hpp>

namespace nlohmann
{
/*!
@brief detail namespace with internal helper functions

This namespace collects functions that should not be exposed,
implementations of some @ref basic_json methods, and meta-programming helpers.

@since version 2.1.0
*/
namespace detail
{
/////////////
// helpers //
/////////////

// Note to maintainers:
//
// Every trait in this file expects a non CV-qualified type.
// The only exceptions are in the 'aliases for detected' section
// (i.e. those of the form: decltype(T::member_function(std::declval<T>())))
//
// In this case, T has to be properly CV-qualified to constraint the function arguments
// (e.g. to_json(BasicJsonType&, const T&))

template<typename> struct is_basic_json : std::false_type {};

NLOHMANN_BASIC_JSON_TPL_DECLARATION
struct is_basic_json<NLOHMANN_BASIC_JSON_TPL> : std::true_type {};

//////////////////////
// json_ref helpers //
//////////////////////

template<typename>
class json_ref;

template<typename>
struct is_json_ref : std::false_type {};

template<typename T>
struct is_json_ref<json_ref<T>> : std::true_type {};

//////////////////////////
// aliases for detected //
//////////////////////////

template<typename T>
using mapped_type_t = typename T::mapped_type;

template<typename T>
using key_type_t = typename T::key_type;

template<typename T>
using value_type_t = typename T::value_type;

template<typename T>
using difference_type_t = typename T::difference_type;

template<typename T>
using pointer_t = typename T::pointer;

template<typename T>
using reference_t = typename T::reference;

template<typename T>
using iterator_category_t = typename T::iterator_category;

template<typename T>
using iterator_t = typename T::iterator;

template<typename T, typename... Args>
using to_json_function = decltype(T::to_json(std::declval<Args>()...));

template<typename T, typename... Args>
using from_json_function = decltype(T::from_json(std::declval<Args>()...));

template<typename T, typename U>
using get_template_function = decltype(std::declval<T>().template get<U>());

// trait checking if JSONSerializer<T>::from_json(json const&, udt&) exists
template<typename BasicJsonType, typename T, typename = void>
struct has_from_json : std::false_type {};

// trait checking if j.get<T> is valid
// use this trait instead of std::is_constructible or std::is_convertible,
// both rely on, or make use of implicit conversions, and thus fail when T
// has several constructors/operator= (see https://github.com/nlohmann/json/issues/958)
template <typename BasicJsonType, typename T>
struct is_getable
{
    static constexpr bool value = is_detected<get_template_function, const BasicJsonType&, T>::value;
};

template<typename BasicJsonType, typename T>
struct has_from_json < BasicJsonType, T, enable_if_t < !is_basic_json<T>::value >>
{
    using serializer = typename BasicJsonType::template json_serializer<T, void>;

    static constexpr bool value =
        is_detected_exact<void, from_json_function, serializer,
        const BasicJsonType&, T&>::value;
};

// This trait checks if JSONSerializer<T>::from_json(json const&) exists
// this overload is used for non-default-constructible user-defined-types
template<typename BasicJsonType, typename T, typename = void>
struct has_non_default_from_json : std::false_type {};

template<typename BasicJsonType, typename T>
struct has_non_default_from_json < BasicJsonType, T, enable_if_t < !is_basic_json<T>::value >>
{
    using serializer = typename BasicJsonType::template json_serializer<T, void>;

    static constexpr bool value =
        is_detected_exact<T, from_json_function, serializer,
        const BasicJsonType&>::value;
};

// This trait checks if BasicJsonType::json_serializer<T>::to_json exists
// Do not evaluate the trait when T is a basic_json type, to avoid template instantiation infinite recursion.
template<typename BasicJsonType, typename T, typename = void>
struct has_to_json : std::false_type {};

template<typename BasicJsonType, typename T>
struct has_to_json < BasicJsonType, T, enable_if_t < !is_basic_json<T>::value >>
{
    using serializer = typename BasicJsonType::template json_serializer<T, void>;

    static constexpr bool value =
        is_detected_exact<void, to_json_function, serializer, BasicJsonType&,
        T>::value;
};


///////////////////
// is_ functions //
///////////////////

// https://en.cppreference.com/w/cpp/types/conjunction
template<class...> struct conjunction : std::true_type { };
template<class B1> struct conjunction<B1> : B1 { };
template<class B1, class... Bn>
struct conjunction<B1, Bn...>
: std::conditional<bool(B1::value), conjunction<Bn...>, B1>::type {};

// Reimplementation of is_constructible and is_default_constructible, due to them being broken for
// std::pair and std::tuple until LWG 2367 fix (see https://cplusplus.github.io/LWG/lwg-defects.html#2367).
// This causes compile errors in e.g. clang 3.5 or gcc 4.9.
template <typename T>
struct is_default_constructible : std::is_default_constructible<T> {};

template <typename T1, typename T2>
struct is_default_constructible<std::pair<T1, T2>>
            : conjunction<is_default_constructible<T1>, is_default_constructible<T2>> {};

template <typename T1, typename T2>
struct is_default_constructible<const std::pair<T1, T2>>
            : conjunction<is_default_constructible<T1>, is_default_constructible<T2>> {};

template <typename... Ts>
struct is_default_constructible<std::tuple<Ts...>>
            : conjunction<is_default_constructible<Ts>...> {};

template <typename... Ts>
struct is_default_constructible<const std::tuple<Ts...>>
            : conjunction<is_default_constructible<Ts>...> {};


template <typename T, typename... Args>
struct is_constructible : std::is_constructible<T, Args...> {};

template <typename T1, typename T2>
struct is_constructible<std::pair<T1, T2>> : is_default_constructible<std::pair<T1, T2>> {};

template <typename T1, typename T2>
struct is_constructible<const std::pair<T1, T2>> : is_default_constructible<const std::pair<T1, T2>> {};

template <typename... Ts>
struct is_constructible<std::tuple<Ts...>> : is_default_constructible<std::tuple<Ts...>> {};

template <typename... Ts>
struct is_constructible<const std::tuple<Ts...>> : is_default_constructible<const std::tuple<Ts...>> {};


template<typename T, typename = void>
struct is_iterator_traits : std::false_type {};

template<typename T>
struct is_iterator_traits<iterator_traits<T>>
{
  private:
    using traits = iterator_traits<T>;

  public:
    static constexpr auto value =
        is_detected<value_type_t, traits>::value &&
        is_detected<difference_type_t, traits>::value &&
        is_detected<pointer_t, traits>::value &&
        is_detected<iterator_category_t, traits>::value &&
        is_detected<reference_t, traits>::value;
};

// The following implementation of is_complete_type is taken from
// https://blogs.msdn.microsoft.com/vcblog/2015/12/02/partial-support-for-expression-sfinae-in-vs-2015-update-1/
// and is written by Xiang Fan who agreed to using it in this library.

template<typename T, typename = void>
struct is_complete_type : std::false_type {};

template<typename T>
struct is_complete_type<T, decltype(void(sizeof(T)))> : std::true_type {};

template<typename BasicJsonType, typename CompatibleObjectType,
         typename = void>
struct is_compatible_object_type_impl : std::false_type {};

template<typename BasicJsonType, typename CompatibleObjectType>
struct is_compatible_object_type_impl <
    BasicJsonType, CompatibleObjectType,
    enable_if_t < is_detected<mapped_type_t, CompatibleObjectType>::value&&
    is_detected<key_type_t, CompatibleObjectType>::value >>
{
    using object_t = typename BasicJsonType::object_t;

    // macOS's is_constructible does not play well with nonesuch...
    static constexpr bool value =
        is_constructible<typename object_t::key_type,
        typename CompatibleObjectType::key_type>::value &&
        is_constructible<typename object_t::mapped_type,
        typename CompatibleObjectType::mapped_type>::value;
};

template<typename BasicJsonType, typename CompatibleObjectType>
struct is_compatible_object_type
    : is_compatible_object_type_impl<BasicJsonType, CompatibleObjectType> {};

template<typename BasicJsonType, typename ConstructibleObjectType,
         typename = void>
struct is_constructible_object_type_impl : std::false_type {};

template<typename BasicJsonType, typename ConstructibleObjectType>
struct is_constructible_object_type_impl <
    BasicJsonType, ConstructibleObjectType,
    enable_if_t < is_detected<mapped_type_t, ConstructibleObjectType>::value&&
    is_detected<key_type_t, ConstructibleObjectType>::value >>
{
    using object_t = typename BasicJsonType::object_t;

    static constexpr bool value =
        (is_default_constructible<ConstructibleObjectType>::value &&
         (std::is_move_assignable<ConstructibleObjectType>::value ||
          std::is_copy_assignable<ConstructibleObjectType>::value) &&
         (is_constructible<typename ConstructibleObjectType::key_type,
          typename object_t::key_type>::value &&
          std::is_same <
          typename object_t::mapped_type,
          typename ConstructibleObjectType::mapped_type >::value)) ||
        (has_from_json<BasicJsonType,
         typename ConstructibleObjectType::mapped_type>::value ||
         has_non_default_from_json <
         BasicJsonType,
         typename ConstructibleObjectType::mapped_type >::value);
};

template<typename BasicJsonType, typename ConstructibleObjectType>
struct is_constructible_object_type
    : is_constructible_object_type_impl<BasicJsonType,
      ConstructibleObjectType> {};

template<typename BasicJsonType, typename CompatibleStringType,
         typename = void>
struct is_compatible_string_type_impl : std::false_type {};

template<typename BasicJsonType, typename CompatibleStringType>
struct is_compatible_string_type_impl <
    BasicJsonType, CompatibleStringType,
    enable_if_t<is_detected_exact<typename BasicJsonType::string_t::value_type,
    value_type_t, CompatibleStringType>::value >>
{
    static constexpr auto value =
        is_constructible<typename BasicJsonType::string_t, CompatibleStringType>::value;
};

template<typename BasicJsonType, typename ConstructibleStringType>
struct is_compatible_string_type
    : is_compatible_string_type_impl<BasicJsonType, ConstructibleStringType> {};

template<typename BasicJsonType, typename ConstructibleStringType,
         typename = void>
struct is_constructible_string_type_impl : std::false_type {};

template<typename BasicJsonType, typename ConstructibleStringType>
struct is_constructible_string_type_impl <
    BasicJsonType, ConstructibleStringType,
    enable_if_t<is_detected_exact<typename BasicJsonType::string_t::value_type,
    value_type_t, ConstructibleStringType>::value >>
{
    static constexpr auto value =
        is_constructible<ConstructibleStringType,
        typename BasicJsonType::string_t>::value;
};

template<typename BasicJsonType, typename ConstructibleStringType>
struct is_constructible_string_type
    : is_constructible_string_type_impl<BasicJsonType, ConstructibleStringType> {};

template<typename BasicJsonType, typename CompatibleArrayType, typename = void>
struct is_compatible_array_type_impl : std::false_type {};

template<typename BasicJsonType, typename CompatibleArrayType>
struct is_compatible_array_type_impl <
    BasicJsonType, CompatibleArrayType,
    enable_if_t < is_detected<value_type_t, CompatibleArrayType>::value&&
    is_detected<iterator_t, CompatibleArrayType>::value&&
// This is needed because json_reverse_iterator has a ::iterator type...
// Therefore it is detected as a CompatibleArrayType.
// The real fix would be to have an Iterable concept.
    !is_iterator_traits <
    iterator_traits<CompatibleArrayType >>::value >>
{
    static constexpr bool value =
        is_constructible<BasicJsonType,
        typename CompatibleArrayType::value_type>::value;
};

template<typename BasicJsonType, typename CompatibleArrayType>
struct is_compatible_array_type
    : is_compatible_array_type_impl<BasicJsonType, CompatibleArrayType> {};

template<typename BasicJsonType, typename ConstructibleArrayType, typename = void>
struct is_constructible_array_type_impl : std::false_type {};

template<typename BasicJsonType, typename ConstructibleArrayType>
struct is_constructible_array_type_impl <
    BasicJsonType, ConstructibleArrayType,
    enable_if_t<std::is_same<ConstructibleArrayType,
    typename BasicJsonType::value_type>::value >>
            : std::true_type {};

template<typename BasicJsonType, typename ConstructibleArrayType>
struct is_constructible_array_type_impl <
    BasicJsonType, ConstructibleArrayType,
    enable_if_t < !std::is_same<ConstructibleArrayType,
    typename BasicJsonType::value_type>::value&&
    is_default_constructible<ConstructibleArrayType>::value&&
(std::is_move_assignable<ConstructibleArrayType>::value ||
 std::is_copy_assignable<ConstructibleArrayType>::value)&&
is_detected<value_type_t, ConstructibleArrayType>::value&&
is_detected<iterator_t, ConstructibleArrayType>::value&&
is_complete_type <
detected_t<value_type_t, ConstructibleArrayType >>::value >>
{
    static constexpr bool value =
        // This is needed because json_reverse_iterator has a ::iterator type,
        // furthermore, std::back_insert_iterator (and other iterators) have a
        // base class `iterator`... Therefore it is detected as a
        // ConstructibleArrayType. The real fix would be to have an Iterable
        // concept.
        !is_iterator_traits<iterator_traits<ConstructibleArrayType>>::value &&

        (std::is_same<typename ConstructibleArrayType::value_type,
         typename BasicJsonType::array_t::value_type>::value ||
         has_from_json<BasicJsonType,
         typename ConstructibleArrayType::value_type>::value ||
         has_non_default_from_json <
         BasicJsonType, typename ConstructibleArrayType::value_type >::value);
};

template<typename BasicJsonType, typename ConstructibleArrayType>
struct is_constructible_array_type
    : is_constructible_array_type_impl<BasicJsonType, ConstructibleArrayType> {};

template<typename RealIntegerType, typename CompatibleNumberIntegerType,
         typename = void>
struct is_compatible_integer_type_impl : std::false_type {};

template<typename RealIntegerType, typename CompatibleNumberIntegerType>
struct is_compatible_integer_type_impl <
    RealIntegerType, CompatibleNumberIntegerType,
    enable_if_t < std::is_integral<RealIntegerType>::value&&
    std::is_integral<CompatibleNumberIntegerType>::value&&
    !std::is_same<bool, CompatibleNumberIntegerType>::value >>
{
    // is there an assert somewhere on overflows?
    using RealLimits = std::numeric_limits<RealIntegerType>;
    using CompatibleLimits = std::numeric_limits<CompatibleNumberIntegerType>;

    static constexpr auto value =
        is_constructible<RealIntegerType,
        CompatibleNumberIntegerType>::value &&
        CompatibleLimits::is_integer &&
        RealLimits::is_signed == CompatibleLimits::is_signed;
};

template<typename RealIntegerType, typename CompatibleNumberIntegerType>
struct is_compatible_integer_type
    : is_compatible_integer_type_impl<RealIntegerType,
      CompatibleNumberIntegerType> {};

template<typename BasicJsonType, typename CompatibleType, typename = void>
struct is_compatible_type_impl: std::false_type {};

template<typename BasicJsonType, typename CompatibleType>
struct is_compatible_type_impl <
    BasicJsonType, CompatibleType,
    enable_if_t<is_complete_type<CompatibleType>::value >>
{
    static constexpr bool value =
        has_to_json<BasicJsonType, CompatibleType>::value;
};

template<typename BasicJsonType, typename CompatibleType>
struct is_compatible_type
    : is_compatible_type_impl<BasicJsonType, CompatibleType> {};

template<typename T1, typename T2>
struct is_constructible_tuple : std::false_type {};

template<typename T1, typename... Args>
<<<<<<< HEAD
struct is_constructible_tuple<T1, std::tuple<Args...>> : conjunction<std::is_constructible<T1, Args>...> {};

/// type to check if KeyType can be used as object key
template<typename BasicJsonType, typename KeyType>
struct is_key_type
{
    static constexpr bool value = (
#if defined(JSON_HAS_CPP_17)
                                      std::is_same<typename std::decay<KeyType>::type, std::string_view>::value ||
#endif
                                      std::is_convertible<KeyType, typename BasicJsonType::object_t::key_type>::value)
                                  && !std::is_same<KeyType, typename BasicJsonType::iterator>::value
                                  && !std::is_same<KeyType, typename BasicJsonType::const_iterator>::value;
};

=======
struct is_constructible_tuple<T1, std::tuple<Args...>> : conjunction<is_constructible<T1, Args>...> {};
>>>>>>> d4f44659
}  // namespace detail
}  // namespace nlohmann<|MERGE_RESOLUTION|>--- conflicted
+++ resolved
@@ -431,8 +431,7 @@
 struct is_constructible_tuple : std::false_type {};
 
 template<typename T1, typename... Args>
-<<<<<<< HEAD
-struct is_constructible_tuple<T1, std::tuple<Args...>> : conjunction<std::is_constructible<T1, Args>...> {};
+struct is_constructible_tuple<T1, std::tuple<Args...>> : conjunction<is_constructible<T1, Args>...> {};
 
 /// type to check if KeyType can be used as object key
 template<typename BasicJsonType, typename KeyType>
@@ -446,9 +445,5 @@
                                   && !std::is_same<KeyType, typename BasicJsonType::iterator>::value
                                   && !std::is_same<KeyType, typename BasicJsonType::const_iterator>::value;
 };
-
-=======
-struct is_constructible_tuple<T1, std::tuple<Args...>> : conjunction<is_constructible<T1, Args>...> {};
->>>>>>> d4f44659
 }  // namespace detail
 }  // namespace nlohmann