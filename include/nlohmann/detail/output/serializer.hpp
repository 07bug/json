#pragma once

#include <algorithm> // reverse, remove, fill, find, none_of
#include <array> // array
#include <clocale> // localeconv, lconv
#include <cmath> // labs, isfinite, isnan, signbit
#include <cstddef> // size_t, ptrdiff_t
#include <cstdint> // uint8_t
#include <cstdio> // snprintf
#include <limits> // numeric_limits
#include <string> // string, char_traits
#include <type_traits> // is_same
#include <utility> // move

#include <nlohmann/detail/conversions/to_chars.hpp>
#include <nlohmann/detail/exceptions.hpp>
#include <nlohmann/detail/macro_scope.hpp>
#include <nlohmann/detail/meta/cpp_future.hpp>
#include <nlohmann/detail/output/binary_writer.hpp>
#include <nlohmann/detail/output/output_adapters.hpp>
#include <nlohmann/detail/value_t.hpp>

namespace nlohmann
{
namespace detail
{
///////////////////
// serialization //
///////////////////

/// how to treat decoding errors
enum class error_handler_t
{
    strict,  ///< throw a type_error exception in case of invalid UTF-8
    replace, ///< replace invalid UTF-8 sequences with U+FFFD
    ignore   ///< ignore invalid UTF-8 sequences
};

template<typename BasicJsonType>
class serializer
{
    using string_t = typename BasicJsonType::string_t;
    using number_float_t = typename BasicJsonType::number_float_t;
    using number_integer_t = typename BasicJsonType::number_integer_t;
    using number_unsigned_t = typename BasicJsonType::number_unsigned_t;
    using binary_char_t = typename BasicJsonType::binary_t::value_type;
    static constexpr std::uint8_t UTF8_ACCEPT = 0;
    static constexpr std::uint8_t UTF8_REJECT = 1;

  public:
    /*!
    @param[in] s  output stream to serialize to
    @param[in] ichar  indentation character to use
    @param[in] error_handler_  how to react on decoding errors
    */
    serializer(output_adapter_t<char> s, const char ichar,
               error_handler_t error_handler_ = error_handler_t::strict)
        : o(std::move(s))
        , loc(std::localeconv())
        , thousands_sep(loc->thousands_sep == nullptr ? '\0' : std::char_traits<char>::to_char_type(* (loc->thousands_sep)))
        , decimal_point(loc->decimal_point == nullptr ? '\0' : std::char_traits<char>::to_char_type(* (loc->decimal_point)))
        , indent_char(ichar)
        , indent_string(512, indent_char)
        , error_handler(error_handler_)
    {}

    // delete because of pointer members
    serializer(const serializer&) = delete;
    serializer& operator=(const serializer&) = delete;
    serializer(serializer&&) = delete;
    serializer& operator=(serializer&&) = delete;
    ~serializer() = default;

    /*!
    @brief internal implementation of the serialization function

    This function is called by the public member function dump and organizes
    the serialization internally. The indentation level is propagated as
    additional parameter. In case of arrays and objects, the function is
    called recursively.

    - strings and object keys are escaped using `escape_string()`
    - integer numbers are converted implicitly via `operator<<`
    - floating-point numbers are converted to a string using `"%g"` format
    - binary values are serialized as objects containing the subtype and the
      byte array

    @param[in] val               value to serialize
    @param[in] pretty_print      whether the output shall be pretty-printed
    @param[in] ensure_ascii If @a ensure_ascii is true, all non-ASCII characters
    in the output are escaped with `\uXXXX` sequences, and the result consists
    of ASCII characters only.
    @param[in] indent_step       the indent level
    @param[in] current_indent    the current indent level (only used internally)
    */
    void dump(const BasicJsonType& val,
              const bool pretty_print,
              const bool ensure_ascii,
              const unsigned int indent_step,
              const unsigned int current_indent = 0)
    {
        switch (val.m_type)
        {
            case value_t::object:
            {
                if (val.m_value.object->empty())
                {
                    o->write_characters("{}", 2);
                    return;
                }

                if (pretty_print)
                {
                    o->write_characters("{\n", 2);

                    // variable to hold indentation for recursive calls
                    const auto new_indent = current_indent + indent_step;
                    if (JSON_HEDLEY_UNLIKELY(indent_string.size() < new_indent))
                    {
                        indent_string.resize(indent_string.size() * 2, ' ');
                    }

                    // first n-1 elements
                    auto i = val.m_value.object->cbegin();
                    for (std::size_t cnt = 0; cnt < val.m_value.object->size() - 1; ++cnt, ++i)
                    {
                        o->write_characters(indent_string.c_str(), new_indent);
                        o->write_character('\"');
                        dump_escaped(i->first, ensure_ascii);
                        o->write_characters("\": ", 3);
                        dump(i->second, true, ensure_ascii, indent_step, new_indent);
                        o->write_characters(",\n", 2);
                    }

                    // last element
                    JSON_ASSERT(i != val.m_value.object->cend());
                    JSON_ASSERT(std::next(i) == val.m_value.object->cend());
                    o->write_characters(indent_string.c_str(), new_indent);
                    o->write_character('\"');
                    dump_escaped(i->first, ensure_ascii);
                    o->write_characters("\": ", 3);
                    dump(i->second, true, ensure_ascii, indent_step, new_indent);

                    o->write_character('\n');
                    o->write_characters(indent_string.c_str(), current_indent);
                    o->write_character('}');
                }
                else
                {
                    o->write_character('{');

                    // first n-1 elements
                    auto i = val.m_value.object->cbegin();
                    for (std::size_t cnt = 0; cnt < val.m_value.object->size() - 1; ++cnt, ++i)
                    {
                        o->write_character('\"');
                        dump_escaped(i->first, ensure_ascii);
                        o->write_characters("\":", 2);
                        dump(i->second, false, ensure_ascii, indent_step, current_indent);
                        o->write_character(',');
                    }

                    // last element
                    JSON_ASSERT(i != val.m_value.object->cend());
                    JSON_ASSERT(std::next(i) == val.m_value.object->cend());
                    o->write_character('\"');
                    dump_escaped(i->first, ensure_ascii);
                    o->write_characters("\":", 2);
                    dump(i->second, false, ensure_ascii, indent_step, current_indent);

                    o->write_character('}');
                }

                return;
            }

            case value_t::array:
            {
                if (val.m_value.array->empty())
                {
                    o->write_characters("[]", 2);
                    return;
                }

                if (pretty_print)
                {
                    o->write_characters("[\n", 2);

                    // variable to hold indentation for recursive calls
                    const auto new_indent = current_indent + indent_step;
                    if (JSON_HEDLEY_UNLIKELY(indent_string.size() < new_indent))
                    {
                        indent_string.resize(indent_string.size() * 2, ' ');
                    }

                    // first n-1 elements
                    for (auto i = val.m_value.array->cbegin();
                            i != val.m_value.array->cend() - 1; ++i)
                    {
                        o->write_characters(indent_string.c_str(), new_indent);
                        dump(*i, true, ensure_ascii, indent_step, new_indent);
                        o->write_characters(",\n", 2);
                    }

                    // last element
                    JSON_ASSERT(!val.m_value.array->empty());
                    o->write_characters(indent_string.c_str(), new_indent);
                    dump(val.m_value.array->back(), true, ensure_ascii, indent_step, new_indent);

                    o->write_character('\n');
                    o->write_characters(indent_string.c_str(), current_indent);
                    o->write_character(']');
                }
                else
                {
                    o->write_character('[');

                    // first n-1 elements
                    for (auto i = val.m_value.array->cbegin();
                            i != val.m_value.array->cend() - 1; ++i)
                    {
                        dump(*i, false, ensure_ascii, indent_step, current_indent);
                        o->write_character(',');
                    }

                    // last element
                    JSON_ASSERT(!val.m_value.array->empty());
                    dump(val.m_value.array->back(), false, ensure_ascii, indent_step, current_indent);

                    o->write_character(']');
                }

                return;
            }

            case value_t::string:
            {
                o->write_character('\"');
                dump_escaped(*val.m_value.string, ensure_ascii);
                o->write_character('\"');
                return;
            }

            case value_t::binary:
            {
                if (pretty_print)
                {
                    o->write_characters("{\n", 2);

                    // variable to hold indentation for recursive calls
                    const auto new_indent = current_indent + indent_step;
                    if (JSON_HEDLEY_UNLIKELY(indent_string.size() < new_indent))
                    {
                        indent_string.resize(indent_string.size() * 2, ' ');
                    }

                    o->write_characters(indent_string.c_str(), new_indent);

                    o->write_characters("\"bytes\": [", 10);

                    if (!val.m_value.binary->empty())
                    {
                        for (auto i = val.m_value.binary->cbegin();
                                i != val.m_value.binary->cend() - 1; ++i)
                        {
                            dump_integer(*i);
                            o->write_characters(", ", 2);
                        }
                        dump_integer(val.m_value.binary->back());
                    }

                    o->write_characters("],\n", 3);
                    o->write_characters(indent_string.c_str(), new_indent);

                    o->write_characters("\"subtype\": ", 11);
                    if (val.m_value.binary->has_subtype())
                    {
                        dump_integer(val.m_value.binary->subtype());
                    }
                    else
                    {
                        o->write_characters("null", 4);
                    }
                    o->write_character('\n');
                    o->write_characters(indent_string.c_str(), current_indent);
                    o->write_character('}');
                }
                else
                {
                    o->write_characters("{\"bytes\":[", 10);

                    if (!val.m_value.binary->empty())
                    {
                        for (auto i = val.m_value.binary->cbegin();
                                i != val.m_value.binary->cend() - 1; ++i)
                        {
                            dump_integer(*i);
                            o->write_character(',');
                        }
                        dump_integer(val.m_value.binary->back());
                    }

                    o->write_characters("],\"subtype\":", 12);
                    if (val.m_value.binary->has_subtype())
                    {
                        dump_integer(val.m_value.binary->subtype());
                        o->write_character('}');
                    }
                    else
                    {
                        o->write_characters("null}", 5);
                    }
                }
                return;
            }

            case value_t::boolean:
            {
                if (val.m_value.boolean)
                {
                    o->write_characters("true", 4);
                }
                else
                {
                    o->write_characters("false", 5);
                }
                return;
            }

            case value_t::number_integer:
            {
                dump_integer(val.m_value.number_integer);
                return;
            }

            case value_t::number_unsigned:
            {
                dump_integer(val.m_value.number_unsigned);
                return;
            }

            case value_t::number_float:
            {
                dump_float(val.m_value.number_float);
                return;
            }

            case value_t::discarded:
            {
                o->write_characters("<discarded>", 11);
                return;
            }

            case value_t::null:
            {
                o->write_characters("null", 4);
                return;
            }

            default:            // LCOV_EXCL_LINE
                JSON_ASSERT(false); // NOLINT(cert-dcl03-c,hicpp-static-assert,misc-static-assert) LCOV_EXCL_LINE
        }
    }

  JSON_PRIVATE_UNLESS_TESTED:
    /*!
    @brief dump escaped string

    Escape a string by replacing certain special characters by a sequence of an
    escape character (backslash) and another character and other control
    characters by a sequence of "\u" followed by a four-digit hex
    representation. The escaped string is written to output stream @a o.

    @param[in] s  the string to escape
    @param[in] ensure_ascii  whether to escape non-ASCII characters with
                             \uXXXX sequences

    @complexity Linear in the length of string @a s.
    */
    void dump_escaped(const string_t& s, const bool ensure_ascii)
    {
        std::uint32_t codepoint{};
        std::uint8_t state = UTF8_ACCEPT;
        std::size_t bytes = 0;  // number of bytes written to string_buffer

        // number of bytes written at the point of the last valid byte
        std::size_t bytes_after_last_accept = 0;
        std::size_t undumped_chars = 0;

        for (std::size_t i = 0; i < s.size(); ++i)
        {
            const auto byte = static_cast<uint8_t>(s[i]);

            switch (decode(state, codepoint, byte))
            {
                case UTF8_ACCEPT:  // decode found a new code point
                {
                    switch (codepoint)
                    {
                        case 0x08: // backspace
                        {
                            string_buffer[bytes++] = '\\';
                            string_buffer[bytes++] = 'b';
                            break;
                        }

                        case 0x09: // horizontal tab
                        {
                            string_buffer[bytes++] = '\\';
                            string_buffer[bytes++] = 't';
                            break;
                        }

                        case 0x0A: // newline
                        {
                            string_buffer[bytes++] = '\\';
                            string_buffer[bytes++] = 'n';
                            break;
                        }

                        case 0x0C: // formfeed
                        {
                            string_buffer[bytes++] = '\\';
                            string_buffer[bytes++] = 'f';
                            break;
                        }

                        case 0x0D: // carriage return
                        {
                            string_buffer[bytes++] = '\\';
                            string_buffer[bytes++] = 'r';
                            break;
                        }

                        case 0x22: // quotation mark
                        {
                            string_buffer[bytes++] = '\\';
                            string_buffer[bytes++] = '\"';
                            break;
                        }

                        case 0x5C: // reverse solidus
                        {
                            string_buffer[bytes++] = '\\';
                            string_buffer[bytes++] = '\\';
                            break;
                        }

                        default:
                        {
                            // escape control characters (0x00..0x1F) or, if
                            // ensure_ascii parameter is used, non-ASCII characters
                            if ((codepoint <= 0x1F) || (ensure_ascii && (codepoint >= 0x7F)))
                            {
                                if (codepoint <= 0xFFFF)
                                {
                                    // NOLINTNEXTLINE(cppcoreguidelines-pro-type-vararg,hicpp-vararg)
                                    (std::snprintf)(string_buffer.data() + bytes, 7, "\\u%04x",
                                                    static_cast<std::uint16_t>(codepoint));
                                    bytes += 6;
                                }
                                else
                                {
                                    // NOLINTNEXTLINE(cppcoreguidelines-pro-type-vararg,hicpp-vararg)
                                    (std::snprintf)(string_buffer.data() + bytes, 13, "\\u%04x\\u%04x",
                                                    static_cast<std::uint16_t>(0xD7C0u + (codepoint >> 10u)),
                                                    static_cast<std::uint16_t>(0xDC00u + (codepoint & 0x3FFu)));
                                    bytes += 12;
                                }
                            }
                            else
                            {
                                // copy byte to buffer (all previous bytes
                                // been copied have in default case above)
                                string_buffer[bytes++] = s[i];
                            }
                            break;
                        }
                    }

                    // write buffer and reset index; there must be 13 bytes
                    // left, as this is the maximal number of bytes to be
                    // written ("\uxxxx\uxxxx\0") for one code point
                    if (string_buffer.size() - bytes < 13)
                    {
                        o->write_characters(string_buffer.data(), bytes);
                        bytes = 0;
                    }

                    // remember the byte position of this accept
                    bytes_after_last_accept = bytes;
                    undumped_chars = 0;
                    break;
                }

                case UTF8_REJECT:  // decode found invalid UTF-8 byte
                {
                    switch (error_handler)
                    {
                        case error_handler_t::strict:
                        {
<<<<<<< HEAD
                            std::string sn(9, '\0');
=======
                            std::string sn(3, '\0');
                            // NOLINTNEXTLINE(cppcoreguidelines-pro-type-vararg,hicpp-vararg)
>>>>>>> c9c5c016
                            (std::snprintf)(&sn[0], sn.size(), "%.2X", byte);
                            JSON_THROW(type_error::create(316, "invalid UTF-8 byte at index " + std::to_string(i) + ": 0x" + sn, BasicJsonType()));
                        }

                        case error_handler_t::ignore:
                        case error_handler_t::replace:
                        {
                            // in case we saw this character the first time, we
                            // would like to read it again, because the byte
                            // may be OK for itself, but just not OK for the
                            // previous sequence
                            if (undumped_chars > 0)
                            {
                                --i;
                            }

                            // reset length buffer to the last accepted index;
                            // thus removing/ignoring the invalid characters
                            bytes = bytes_after_last_accept;

                            if (error_handler == error_handler_t::replace)
                            {
                                // add a replacement character
                                if (ensure_ascii)
                                {
                                    string_buffer[bytes++] = '\\';
                                    string_buffer[bytes++] = 'u';
                                    string_buffer[bytes++] = 'f';
                                    string_buffer[bytes++] = 'f';
                                    string_buffer[bytes++] = 'f';
                                    string_buffer[bytes++] = 'd';
                                }
                                else
                                {
                                    string_buffer[bytes++] = detail::binary_writer<BasicJsonType, char>::to_char_type('\xEF');
                                    string_buffer[bytes++] = detail::binary_writer<BasicJsonType, char>::to_char_type('\xBF');
                                    string_buffer[bytes++] = detail::binary_writer<BasicJsonType, char>::to_char_type('\xBD');
                                }

                                // write buffer and reset index; there must be 13 bytes
                                // left, as this is the maximal number of bytes to be
                                // written ("\uxxxx\uxxxx\0") for one code point
                                if (string_buffer.size() - bytes < 13)
                                {
                                    o->write_characters(string_buffer.data(), bytes);
                                    bytes = 0;
                                }

                                bytes_after_last_accept = bytes;
                            }

                            undumped_chars = 0;

                            // continue processing the string
                            state = UTF8_ACCEPT;
                            break;
                        }

                        default:            // LCOV_EXCL_LINE
                            JSON_ASSERT(false); // NOLINT(cert-dcl03-c,hicpp-static-assert,misc-static-assert) LCOV_EXCL_LINE
                    }
                    break;
                }

                default:  // decode found yet incomplete multi-byte code point
                {
                    if (!ensure_ascii)
                    {
                        // code point will not be escaped - copy byte to buffer
                        string_buffer[bytes++] = s[i];
                    }
                    ++undumped_chars;
                    break;
                }
            }
        }

        // we finished processing the string
        if (JSON_HEDLEY_LIKELY(state == UTF8_ACCEPT))
        {
            // write buffer
            if (bytes > 0)
            {
                o->write_characters(string_buffer.data(), bytes);
            }
        }
        else
        {
            // we finish reading, but do not accept: string was incomplete
            switch (error_handler)
            {
                case error_handler_t::strict:
                {
<<<<<<< HEAD
                    std::string sn(9, '\0');
=======
                    std::string sn(3, '\0');
                    // NOLINTNEXTLINE(cppcoreguidelines-pro-type-vararg,hicpp-vararg)
>>>>>>> c9c5c016
                    (std::snprintf)(&sn[0], sn.size(), "%.2X", static_cast<std::uint8_t>(s.back()));
                    JSON_THROW(type_error::create(316, "incomplete UTF-8 string; last byte: 0x" + sn, BasicJsonType()));
                }

                case error_handler_t::ignore:
                {
                    // write all accepted bytes
                    o->write_characters(string_buffer.data(), bytes_after_last_accept);
                    break;
                }

                case error_handler_t::replace:
                {
                    // write all accepted bytes
                    o->write_characters(string_buffer.data(), bytes_after_last_accept);
                    // add a replacement character
                    if (ensure_ascii)
                    {
                        o->write_characters("\\ufffd", 6);
                    }
                    else
                    {
                        o->write_characters("\xEF\xBF\xBD", 3);
                    }
                    break;
                }

                default:            // LCOV_EXCL_LINE
                    JSON_ASSERT(false); // NOLINT(cert-dcl03-c,hicpp-static-assert,misc-static-assert) LCOV_EXCL_LINE
            }
        }
    }

  private:
    /*!
    @brief count digits

    Count the number of decimal (base 10) digits for an input unsigned integer.

    @param[in] x  unsigned integer number to count its digits
    @return    number of decimal digits
    */
    inline unsigned int count_digits(number_unsigned_t x) noexcept
    {
        unsigned int n_digits = 1;
        for (;;)
        {
            if (x < 10)
            {
                return n_digits;
            }
            if (x < 100)
            {
                return n_digits + 1;
            }
            if (x < 1000)
            {
                return n_digits + 2;
            }
            if (x < 10000)
            {
                return n_digits + 3;
            }
            x = x / 10000u;
            n_digits += 4;
        }
    }

    /*!
    @brief dump an integer

    Dump a given integer to output stream @a o. Works internally with
    @a number_buffer.

    @param[in] x  integer number (signed or unsigned) to dump
    @tparam NumberType either @a number_integer_t or @a number_unsigned_t
    */
    template < typename NumberType, detail::enable_if_t <
                   std::is_same<NumberType, number_unsigned_t>::value ||
                   std::is_same<NumberType, number_integer_t>::value ||
                   std::is_same<NumberType, binary_char_t>::value,
                   int > = 0 >
    void dump_integer(NumberType x)
    {
        static constexpr std::array<std::array<char, 2>, 100> digits_to_99
        {
            {
                {{'0', '0'}}, {{'0', '1'}}, {{'0', '2'}}, {{'0', '3'}}, {{'0', '4'}}, {{'0', '5'}}, {{'0', '6'}}, {{'0', '7'}}, {{'0', '8'}}, {{'0', '9'}},
                {{'1', '0'}}, {{'1', '1'}}, {{'1', '2'}}, {{'1', '3'}}, {{'1', '4'}}, {{'1', '5'}}, {{'1', '6'}}, {{'1', '7'}}, {{'1', '8'}}, {{'1', '9'}},
                {{'2', '0'}}, {{'2', '1'}}, {{'2', '2'}}, {{'2', '3'}}, {{'2', '4'}}, {{'2', '5'}}, {{'2', '6'}}, {{'2', '7'}}, {{'2', '8'}}, {{'2', '9'}},
                {{'3', '0'}}, {{'3', '1'}}, {{'3', '2'}}, {{'3', '3'}}, {{'3', '4'}}, {{'3', '5'}}, {{'3', '6'}}, {{'3', '7'}}, {{'3', '8'}}, {{'3', '9'}},
                {{'4', '0'}}, {{'4', '1'}}, {{'4', '2'}}, {{'4', '3'}}, {{'4', '4'}}, {{'4', '5'}}, {{'4', '6'}}, {{'4', '7'}}, {{'4', '8'}}, {{'4', '9'}},
                {{'5', '0'}}, {{'5', '1'}}, {{'5', '2'}}, {{'5', '3'}}, {{'5', '4'}}, {{'5', '5'}}, {{'5', '6'}}, {{'5', '7'}}, {{'5', '8'}}, {{'5', '9'}},
                {{'6', '0'}}, {{'6', '1'}}, {{'6', '2'}}, {{'6', '3'}}, {{'6', '4'}}, {{'6', '5'}}, {{'6', '6'}}, {{'6', '7'}}, {{'6', '8'}}, {{'6', '9'}},
                {{'7', '0'}}, {{'7', '1'}}, {{'7', '2'}}, {{'7', '3'}}, {{'7', '4'}}, {{'7', '5'}}, {{'7', '6'}}, {{'7', '7'}}, {{'7', '8'}}, {{'7', '9'}},
                {{'8', '0'}}, {{'8', '1'}}, {{'8', '2'}}, {{'8', '3'}}, {{'8', '4'}}, {{'8', '5'}}, {{'8', '6'}}, {{'8', '7'}}, {{'8', '8'}}, {{'8', '9'}},
                {{'9', '0'}}, {{'9', '1'}}, {{'9', '2'}}, {{'9', '3'}}, {{'9', '4'}}, {{'9', '5'}}, {{'9', '6'}}, {{'9', '7'}}, {{'9', '8'}}, {{'9', '9'}},
            }
        };

        // special case for "0"
        if (x == 0)
        {
            o->write_character('0');
            return;
        }

        // use a pointer to fill the buffer
        auto buffer_ptr = number_buffer.begin(); // NOLINT(llvm-qualified-auto,readability-qualified-auto,cppcoreguidelines-pro-type-vararg,hicpp-vararg)

        const bool is_negative = std::is_same<NumberType, number_integer_t>::value && !(x >= 0); // see issue #755
        number_unsigned_t abs_value;

        unsigned int n_chars{};

        if (is_negative)
        {
            *buffer_ptr = '-';
            abs_value = remove_sign(static_cast<number_integer_t>(x));

            // account one more byte for the minus sign
            n_chars = 1 + count_digits(abs_value);
        }
        else
        {
            abs_value = static_cast<number_unsigned_t>(x);
            n_chars = count_digits(abs_value);
        }

        // spare 1 byte for '\0'
        JSON_ASSERT(n_chars < number_buffer.size() - 1);

        // jump to the end to generate the string from backward
        // so we later avoid reversing the result
        buffer_ptr += n_chars;

        // Fast int2ascii implementation inspired by "Fastware" talk by Andrei Alexandrescu
        // See: https://www.youtube.com/watch?v=o4-CwDo2zpg
        while (abs_value >= 100)
        {
            const auto digits_index = static_cast<unsigned>((abs_value % 100));
            abs_value /= 100;
            *(--buffer_ptr) = digits_to_99[digits_index][1];
            *(--buffer_ptr) = digits_to_99[digits_index][0];
        }

        if (abs_value >= 10)
        {
            const auto digits_index = static_cast<unsigned>(abs_value);
            *(--buffer_ptr) = digits_to_99[digits_index][1];
            *(--buffer_ptr) = digits_to_99[digits_index][0];
        }
        else
        {
            *(--buffer_ptr) = static_cast<char>('0' + abs_value);
        }

        o->write_characters(number_buffer.data(), n_chars);
    }

    /*!
    @brief dump a floating-point number

    Dump a given floating-point number to output stream @a o. Works internally
    with @a number_buffer.

    @param[in] x  floating-point number to dump
    */
    void dump_float(number_float_t x)
    {
        // NaN / inf
        if (!std::isfinite(x))
        {
            o->write_characters("null", 4);
            return;
        }

        // If number_float_t is an IEEE-754 single or double precision number,
        // use the Grisu2 algorithm to produce short numbers which are
        // guaranteed to round-trip, using strtof and strtod, resp.
        //
        // NB: The test below works if <long double> == <double>.
        static constexpr bool is_ieee_single_or_double
            = (std::numeric_limits<number_float_t>::is_iec559 && std::numeric_limits<number_float_t>::digits == 24 && std::numeric_limits<number_float_t>::max_exponent == 128) ||
              (std::numeric_limits<number_float_t>::is_iec559 && std::numeric_limits<number_float_t>::digits == 53 && std::numeric_limits<number_float_t>::max_exponent == 1024);

        dump_float(x, std::integral_constant<bool, is_ieee_single_or_double>());
    }

    void dump_float(number_float_t x, std::true_type /*is_ieee_single_or_double*/)
    {
        auto* begin = number_buffer.data();
        auto* end = ::nlohmann::detail::to_chars(begin, begin + number_buffer.size(), x);

        o->write_characters(begin, static_cast<size_t>(end - begin));
    }

    void dump_float(number_float_t x, std::false_type /*is_ieee_single_or_double*/)
    {
        // get number of digits for a float -> text -> float round-trip
        static constexpr auto d = std::numeric_limits<number_float_t>::max_digits10;

        // the actual conversion
        // NOLINTNEXTLINE(cppcoreguidelines-pro-type-vararg,hicpp-vararg)
        std::ptrdiff_t len = (std::snprintf)(number_buffer.data(), number_buffer.size(), "%.*g", d, x);

        // negative value indicates an error
        JSON_ASSERT(len > 0);
        // check if buffer was large enough
        JSON_ASSERT(static_cast<std::size_t>(len) < number_buffer.size());

        // erase thousands separator
        if (thousands_sep != '\0')
        {
            auto* const end = std::remove(number_buffer.begin(),
                                          number_buffer.begin() + len, thousands_sep);
            std::fill(end, number_buffer.end(), '\0');
            JSON_ASSERT((end - number_buffer.begin()) <= len);
            len = (end - number_buffer.begin());
        }

        // convert decimal point to '.'
        if (decimal_point != '\0' && decimal_point != '.')
        {
            auto* const dec_pos = std::find(number_buffer.begin(), number_buffer.end(), decimal_point);
            if (dec_pos != number_buffer.end())
            {
                *dec_pos = '.';
            }
        }

        o->write_characters(number_buffer.data(), static_cast<std::size_t>(len));

        // determine if need to append ".0"
        const bool value_is_int_like =
            std::none_of(number_buffer.begin(), number_buffer.begin() + len + 1,
                         [](char c)
        {
            return c == '.' || c == 'e';
        });

        if (value_is_int_like)
        {
            o->write_characters(".0", 2);
        }
    }

    /*!
    @brief check whether a string is UTF-8 encoded

    The function checks each byte of a string whether it is UTF-8 encoded. The
    result of the check is stored in the @a state parameter. The function must
    be called initially with state 0 (accept). State 1 means the string must
    be rejected, because the current byte is not allowed. If the string is
    completely processed, but the state is non-zero, the string ended
    prematurely; that is, the last byte indicated more bytes should have
    followed.

    @param[in,out] state  the state of the decoding
    @param[in,out] codep  codepoint (valid only if resulting state is UTF8_ACCEPT)
    @param[in] byte       next byte to decode
    @return               new state

    @note The function has been edited: a std::array is used.

    @copyright Copyright (c) 2008-2009 Bjoern Hoehrmann <bjoern@hoehrmann.de>
    @sa http://bjoern.hoehrmann.de/utf-8/decoder/dfa/
    */
    static std::uint8_t decode(std::uint8_t& state, std::uint32_t& codep, const std::uint8_t byte) noexcept
    {
        static const std::array<std::uint8_t, 400> utf8d =
        {
            {
                0, 0, 0, 0, 0, 0, 0, 0, 0, 0, 0, 0, 0, 0, 0, 0, 0, 0, 0, 0, 0, 0, 0, 0, 0, 0, 0, 0, 0, 0, 0, 0, // 00..1F
                0, 0, 0, 0, 0, 0, 0, 0, 0, 0, 0, 0, 0, 0, 0, 0, 0, 0, 0, 0, 0, 0, 0, 0, 0, 0, 0, 0, 0, 0, 0, 0, // 20..3F
                0, 0, 0, 0, 0, 0, 0, 0, 0, 0, 0, 0, 0, 0, 0, 0, 0, 0, 0, 0, 0, 0, 0, 0, 0, 0, 0, 0, 0, 0, 0, 0, // 40..5F
                0, 0, 0, 0, 0, 0, 0, 0, 0, 0, 0, 0, 0, 0, 0, 0, 0, 0, 0, 0, 0, 0, 0, 0, 0, 0, 0, 0, 0, 0, 0, 0, // 60..7F
                1, 1, 1, 1, 1, 1, 1, 1, 1, 1, 1, 1, 1, 1, 1, 1, 9, 9, 9, 9, 9, 9, 9, 9, 9, 9, 9, 9, 9, 9, 9, 9, // 80..9F
                7, 7, 7, 7, 7, 7, 7, 7, 7, 7, 7, 7, 7, 7, 7, 7, 7, 7, 7, 7, 7, 7, 7, 7, 7, 7, 7, 7, 7, 7, 7, 7, // A0..BF
                8, 8, 2, 2, 2, 2, 2, 2, 2, 2, 2, 2, 2, 2, 2, 2, 2, 2, 2, 2, 2, 2, 2, 2, 2, 2, 2, 2, 2, 2, 2, 2, // C0..DF
                0xA, 0x3, 0x3, 0x3, 0x3, 0x3, 0x3, 0x3, 0x3, 0x3, 0x3, 0x3, 0x3, 0x4, 0x3, 0x3, // E0..EF
                0xB, 0x6, 0x6, 0x6, 0x5, 0x8, 0x8, 0x8, 0x8, 0x8, 0x8, 0x8, 0x8, 0x8, 0x8, 0x8, // F0..FF
                0x0, 0x1, 0x2, 0x3, 0x5, 0x8, 0x7, 0x1, 0x1, 0x1, 0x4, 0x6, 0x1, 0x1, 0x1, 0x1, // s0..s0
                1, 1, 1, 1, 1, 1, 1, 1, 1, 1, 1, 1, 1, 1, 1, 1, 1, 0, 1, 1, 1, 1, 1, 0, 1, 0, 1, 1, 1, 1, 1, 1, // s1..s2
                1, 2, 1, 1, 1, 1, 1, 2, 1, 2, 1, 1, 1, 1, 1, 1, 1, 1, 1, 1, 1, 1, 1, 2, 1, 1, 1, 1, 1, 1, 1, 1, // s3..s4
                1, 2, 1, 1, 1, 1, 1, 1, 1, 2, 1, 1, 1, 1, 1, 1, 1, 1, 1, 1, 1, 1, 1, 3, 1, 3, 1, 1, 1, 1, 1, 1, // s5..s6
                1, 3, 1, 1, 1, 1, 1, 3, 1, 3, 1, 1, 1, 1, 1, 1, 1, 3, 1, 1, 1, 1, 1, 1, 1, 1, 1, 1, 1, 1, 1, 1 // s7..s8
            }
        };

        JSON_ASSERT(byte < utf8d.size());
        const std::uint8_t type = utf8d[byte];

        codep = (state != UTF8_ACCEPT)
                ? (byte & 0x3fu) | (codep << 6u)
                : (0xFFu >> type) & (byte);

        std::size_t index = 256u + static_cast<size_t>(state) * 16u + static_cast<size_t>(type);
        JSON_ASSERT(index < 400);
        state = utf8d[index];
        return state;
    }

    /*
     * Overload to make the compiler happy while it is instantiating
     * dump_integer for number_unsigned_t.
     * Must never be called.
     */
    number_unsigned_t remove_sign(number_unsigned_t x)
    {
        JSON_ASSERT(false); // NOLINT(cert-dcl03-c,hicpp-static-assert,misc-static-assert) LCOV_EXCL_LINE
        return x; // LCOV_EXCL_LINE
    }

    /*
     * Helper function for dump_integer
     *
     * This function takes a negative signed integer and returns its absolute
     * value as unsigned integer. The plus/minus shuffling is necessary as we can
     * not directly remove the sign of an arbitrary signed integer as the
     * absolute values of INT_MIN and INT_MAX are usually not the same. See
     * #1708 for details.
     */
    inline number_unsigned_t remove_sign(number_integer_t x) noexcept
    {
        JSON_ASSERT(x < 0 && x < (std::numeric_limits<number_integer_t>::max)()); // NOLINT(misc-redundant-expression)
        return static_cast<number_unsigned_t>(-(x + 1)) + 1;
    }

  private:
    /// the output of the serializer
    output_adapter_t<char> o = nullptr;

    /// a (hopefully) large enough character buffer
    std::array<char, 64> number_buffer{{}};

    /// the locale
    const std::lconv* loc = nullptr;
    /// the locale's thousand separator character
    const char thousands_sep = '\0';
    /// the locale's decimal point character
    const char decimal_point = '\0';

    /// string buffer
    std::array<char, 512> string_buffer{{}};

    /// the indentation character
    const char indent_char;
    /// the indentation string
    string_t indent_string;

    /// error_handler how to react on decoding errors
    const error_handler_t error_handler;
};
}  // namespace detail
}  // namespace nlohmann<|MERGE_RESOLUTION|>--- conflicted
+++ resolved
@@ -499,12 +499,8 @@
                     {
                         case error_handler_t::strict:
                         {
-<<<<<<< HEAD
                             std::string sn(9, '\0');
-=======
-                            std::string sn(3, '\0');
                             // NOLINTNEXTLINE(cppcoreguidelines-pro-type-vararg,hicpp-vararg)
->>>>>>> c9c5c016
                             (std::snprintf)(&sn[0], sn.size(), "%.2X", byte);
                             JSON_THROW(type_error::create(316, "invalid UTF-8 byte at index " + std::to_string(i) + ": 0x" + sn, BasicJsonType()));
                         }
@@ -598,12 +594,8 @@
             {
                 case error_handler_t::strict:
                 {
-<<<<<<< HEAD
                     std::string sn(9, '\0');
-=======
-                    std::string sn(3, '\0');
                     // NOLINTNEXTLINE(cppcoreguidelines-pro-type-vararg,hicpp-vararg)
->>>>>>> c9c5c016
                     (std::snprintf)(&sn[0], sn.size(), "%.2X", static_cast<std::uint8_t>(s.back()));
                     JSON_THROW(type_error::create(316, "incomplete UTF-8 string; last byte: 0x" + sn, BasicJsonType()));
                 }
